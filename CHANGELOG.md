--- conflicted
+++ resolved
@@ -14,13 +14,6 @@
     * Module written by [@remiolsen](https://github.com/remiolsen/)
 
 #### Module updates:
-<<<<<<< HEAD
-* **Picard**
-    * Now parses VariantCallingMetrics reports. (Similar to GATK module's VariantEval.)
-* **Trimmomatic**
-    * Updated Trimmomatic module documenation to be more helpful
-=======
->>>>>>> 22a377c1
 * **AdapterRemoval**
     * Handle error when zero bases are trimmed. See [#838](https://github.com/ewels/MultiQC/issues/838).
 * **Bcl2fastq**
@@ -38,6 +31,7 @@
     * Number formatting for these fields can now be customised in the same way as with other modules, as described [in the docs](http://multiqc.info/docs/#number-base-multiplier)
 * **Picard**
     * InsertSizeMetrics: You can now configure to what degree the insert size plot should be smoothed.
+    * Now parses VariantCallingMetrics reports. (Similar to GATK module's VariantEval.)
 * **Trimmomatic**
     * Updated Trimmomatic module documentation to be more helpful
 
