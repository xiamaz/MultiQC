# MultiQC Version History

## MultiQC v1.6dev

<<<<<<< HEAD
#### Module updates:
* **Picard**
    * New submodule to handle `ValidateSamFile` reports ([@cpavanrun](https://github.com/cpavanrun))
=======
Many of these updates are thanks to the efforts of people who attended the [NASPM](https://twitter.com/NordicGenomics) 2018 MultiQC hackathon session.

#### Module updates:
* **BCFtools**
    * New plot showing SNP statistics versus quality of call from bcftools stats ([@MaxUlysse](https://github.com/MaxUlysse) and [@Rotholandus](https://github.com/Rotholandus))
* **FastQ Screen**
    * Samples in large-sample-number plot are now sorted alphabetically ([@hassanfa](https://github.com/hassanfa)
* **Peddy**
    * Background samples now shown in ancestry PCA plot ([@roryk](https://github.com/roryk))
    * New plot showing sex checks versus het ratios ([@oyvinev](https://github.com/oyvinev))
* **QUAST**
    * Null values (`-`) in reports now handled properly. Bargraphs always shown despite varying thresholds. ([@vladsaveliev](https://github.com/vladsaveliev))
* **Tophat**
    * Fixed bug where some samples could be given a blank sample name ([@lparsons](https://github.com/lparsons))
>>>>>>> 5a1b78bf

#### New MultiQC Features:
* Add `path_filters_exclude` to exclude certain files when running modules multiple times. You could previously only include certain files.
* New `exclude_*` keys for file search patterns
    * Have a subset of patterns to exclude otherwise detected files with, by filename or contents
* Command line options all now use mid-word hyphens (not a mix of hyphens and underscores)
    * Old underscore terms still maintained for backwards compatibility
* Flag `--view-tags` now works without requiring an "analysis directory".

#### Bug Fixes
* Fix path_filters for top_modules/module_order configuration only selecting if *all* globs match. It now filters searches that match *any* glob.
* Empty sample names from cleaning are now no longer allowed


## [MultiQC v1.5](https://github.com/ewels/MultiQC/releases/tag/v1.5) - 2018-03-15

#### New Modules:
* [**DeDup**](http://www.github.com/apeltzer/DeDup) - New module!
    * DeDup: Improved Duplicate Removal for merged/collapsed reads in ancient DNA analysis
    * Module written by [@apeltzer](https://github.com/apeltzer),
* [**Clip&Merge**](http://github.com/apeltzer/ClipAndMerge) - New module!
    * Clip&Merge: Adapter clipping and read merging for ancient DNA analysis
    * Module written by [@apeltzer](https://github.com/apeltzer),

#### Module updates:
* **bcl2fastq**
    * Catch `ZeroDivisionError` exceptions when there are 0 reads ([@aledj2](https://github.com/aledj2))
    * Add parsing of `TrimmedBases` and new General Stats column for % bases trimmed ([@matthdsm](https://github.com/matthdsm)).
* **BUSCO**
    * Fixed configuration bug that made all sample names become `'short'`
* **Custom Content**
    * Parsed tables now exported to `multiqc_data` files
* **Cutadapt**
    * Refactor parsing code to collect all length trimming plots
* **FastQC**
    * Fixed starting y-axis label for GC-content lineplot being incorrect.
* **HiCExplorer**
    * Updated to work with v2.0 release.
* **Homer**
    * Made parsing of `tagInfo.txt` file more resilient to variations in file format so that it works with new versions of Homer.
    * Kept order of chromosomes in coverage plot consistent.
* **Peddy**
    * Switch `Sex error` logic to `Correct sex` for better highlighting ([@aledj2](https://github.com/aledj2))
* **Picard**
    * Updated module and search patterns to recognise new output format from Picard version >= 2.16 and GATK output.
* **Qualimap BamQC**
    * Fixed bug where start of _Genome Fraction_ could have a step if target is 100% covered.
* **RNA-SeQC**
    * Added rRNA alignment stats to summary table [@Rolandde](https://github.com/Rolandde)
* **RSeqC**
    * Fixed read distribution plot by adding category for `other_intergenic` (thanks to [@moxgreen](https://github.com/moxgreen))
    * Fixed a dodgy plot title (Read GC content)
* **Supernova**
    * Added support for Supernova 2.0 reports. Fixed a TypeError bug when using txt reports only. Also a bug when parsing empty histogram files.

#### New MultiQC Features:
* Invalid choices for `--module` or `--exclude` now list the available modules alphabetically.
* Linting now checks for presence in `config.module_order` and tags.

#### Bug Fixes
* Excluding modules now works in combination with using module tags.
* Fixed edge-case bug where certain combinations of `output_fn_name` and `data_dir_name` could trigger a crash
* Conditional formatting - values are now longer double-labelled
* Made config option `extra_series` work in scatter plots the same way that it works for line plots
* Locked the `matplotlib` version to `v2.1.0` and below
    * Due to [two](https://github.com/matplotlib/matplotlib/issues/10476) [bugs](https://github.com/matplotlib/matplotlib/issues/10784) that appeared in `v2.2.0` - will remove this constraint when there's a new release that works again.


## [MultiQC v1.4](https://github.com/ewels/MultiQC/releases/tag/v1.4) - 2018-01-11

A slightly earlier-than-expected release due to a new problem with dependency packages that is breaking MultiQC installations since 2018-01-11.

#### New Modules:
* [**Sargasso**](http://statbio.github.io/Sargasso/)
    * Parses output from Sargasso - a tool to separate mixed-species RNA-seq reads according to their species of origin
    * Module written by [@hxin](https://github.com/hxin/)
* [**VerifyBAMID**](https://genome.sph.umich.edu/wiki/VerifyBamID)
    * Parses output from VerifyBAMID - a tool to detect contamination in BAM files.
    * Adds the `CHIPMIX` and `FREEMIX` columns to the general statistics table.
    * Module written by [@aledj2](https://github.com/aledj2/)

#### Module updates:
* **MACS2**
    * Updated to work with output from older versions of MACS2 by [@avilella](https://github.com/avilella/)
* **Peddy**
    * Add het check plot to suggest potential contamination by [@aledj2](https://github.com/aledj2)
* **Picard**
    * Picard HsMetrics `HS_PENALTY` plot now has correct axis labels
    * InsertSizeMetrics switches commas for points if it can't convert floats. Should help some european users.
* **QoRTs**
    * Added support for new style of output generated in the v1.3.0 release
* **Qualimap**
    * New `Error rate` column in General Statistics table, added by [@Cashalow](https://github.com/Cashalow/)
        * Hidden by default - customise your MultiQC config to always show this column (see [docs](http://multiqc.info/docs/#hiding-columns))
* **QUAST**
    * New option to customise the default display of contig count and length (eg. `bp` instead of `Mbp`).
    * See [documentation](http://multiqc.info/docs/#quast). Written by [@ewels](https://github.com/ewels/) and [@Cashalow](https://github.com/Cashalow/)
* **RSeQC**
    * Removed normalisation in Junction Saturation plot. Now raw counts instead of % of total junctions.

#### New MultiQC Features:
* Conditional formatting / highlighting of cell contents in tables
    * If you want to make values that match a criteria stand out more, you can now write custom rules and formatting instructions for tables.
    * For instructions, see [the documentation](http://multiqc.info/docs/#conditional-formatting)
* New `--lint` option which is strict about best-practices for writing new modules
    * Useful when writing new modules and code as it throws warnings
    * Currently only implemented for bar plots and a few other places. More linting coming soon...
* If MultiQC breaks and shows am error message, it now reports the filename of the last log it found
    * Hopefully this will help with debugging / finding dodgy input data

#### Bug Fixes
* Addressed new dependency error with conflicting package requirements
    * There was a conflict between the `networkx`, `colormath` and `spectra` releases.
    * I previously forced certain software versions to get around this, but `spectra` has now updated with the unfortunate effect of introducing a new dependency clash that halts installation.
* Fixed newly introduced bug where Custom Content MultiQC config file search patterns had been broken
* Updated pandoc command used in `--pdf` to work with new releases of Pandoc
* Made config `table_columns_visible` module name key matching case insensitive to make less frustrating


## [MultiQC v1.3](https://github.com/ewels/MultiQC/releases/tag/v1.3) - 2017-11-03

#### Breaking changes - custom search patterns
Only for users with custom search patterns for the `bowtie` or `star`: you will
need to update your config files - the `bowtie` search key is now `bowtie1`,
`star_genecounts` is now `star/genecounts`.

For users with custom modules - search patterns _must_ now conform to the search
pattern naming convention: `modulename` or `modulename/anything` (the search pattern
string beginning with the name of your module, anything you like after the first `/`).

#### New Modules:
* [**10X Supernova**](https://support.10xgenomics.com/de-novo-assembly/software/overview/welcome)
    * Parses statistics from the _de-novo_ Supernova software.
    * Module written by [@remiolsen](https://github.com/remiolsen/)
* [**BBMap**](https://sourceforge.net/projects/bbmap/)
    * Plot metrics from a number of BBMap tools, a suite of DNA/RNA mapping tools and utilities
    * Module written by [@boulund](https://github.com/boulund/) and [@epruesse](https://github.com/epruesse/)
* [**deepTools**](https://github.com/fidelram/deepTools) - new module!
    * Parse text output from `bamPEFragmentSize`, `estimateReadFiltering`, `plotCoverage`, `plotEnrichment`, and `plotFingerprint`
    * Module written by [@dpryan79](https://github.com/dpryan79/)
* [**Homer Tag Directory**](http://homer.ucsd.edu/homer/ngs/tagDir.html) - new submodule!
    * Module written by [@rdali](https://github.com/rdali/)
* [**illumina InterOp**](http://illumina.github.io/interop/index.html)
    * Module to parse metrics from illumina sequencing runs and demultiplexing, generated by the InterOp package
    * Module written by [@matthdsm](https://github.com/matthdsm/)
* [**RSEM**](https://deweylab.github.io/RSEM/) - new module!
    * Parse `.cnt` file comming from rsem-calculate-expression and plot read repartitions (Unalignable, Unique, Multi ...)
    * Module written by [@noirot](https://github.com/noirot/)
* [**HiCExplorer**](https://github.com/maxplanck-ie/HiCExplorer)
    * New module to parse the log files of `hicBuildMatrix`.
    * Module written by [@joachimwolff](https://github.com/joachimwolff/)

#### Module updates:
* **AfterQC**
    * Handle new output format where JSON summary key changed names.
* **bcl2fastq**
    * Clusters per sample plot now has tab where counts are categoried by lane.
* **GATK**
    * New submodule to handle Base Recalibrator stats, written by [@winni2k](https://github.com/winni2k/)
* **HiSAT2**
    * Fixed bug where plot title was incorrect if both SE and PE bargraphs were in one report
* **Picard HsMetrics**
    * Parsing code can now handle commas for decimal places
* **Preseq**
    * Updated odd file-search pattern that limited input files to 500kb
* **QoRTs**
    * Added new plots, new helptext and updated the module to produce a lot more output.
* **Qualimap BamQC**
    * Fixed edge-case bug where the refactored coverage plot code could raise an error from the `range` call.
* Documentation and link fixes for Slamdunk, GATK, bcl2fastq, Adapter Removal, FastQC and main docs
    * Many of these spotted and fixed by [@juliangehring](https://github.com/juliangehring/)
* Went through all modules and standardised plot titles
    * All plots should now have a title with the format _Module name: Plot name_

#### New MultiQC Features:
* New MultiQC docker image
    * Ready to use docker image now available at https://hub.docker.com/r/ewels/multiqc/ (200 MB)
    * Uses automated builds - pull `:latest` to get the development version, future releases will have stable tags.
    * Written by [@MaxUlysse](https://github.com/MaxUlysse/)
* New `module_order` config options allow modules to be run multiple times
    * Filters mean that a module can be run twice with different sets of files (eg. before and after trimming)
    * Custom module config parameters can be passed to module for each run
* File search refactored to only search for running modules
    * Makes search much faster when running with lots of files and limited modules
    * For example, if using `-m star` to only use the STAR module, all other file searches now skipped
* File search now warns if an unrecognised search type is given
* MultiQC now saves nearly all parsed data to a structured output file by default
    * See `multiqc_data/multiqc_data.json`
    * This can be turned off by setting `config.data_dump_file: false`
* Verbose logging when no log files found standardised. Less duplication in code and logs easier to read!
* New documentation section describing how to use MultiQC with Galaxy
* Using `shared_key: 'read_counts'` in table header configs now applies relevant defaults

#### Bug Fixes
* Installation problem caused by changes in upstream dependencies solved by stricter installation requirements
* Minor `default_dev` directory creation bug squashed
* Don't prepend the directory separator (`|`) to sample names with `-d` when there are no subdirs
* `yPlotLines` now works even if you don't set `width`


## [MultiQC v1.2](https://github.com/ewels/MultiQC/releases/tag/v1.2) - 2017-08-16

#### CodeFest 2017 Contributions
We had a fantastic group effort on MultiQC at the [2017 BOSC CodeFest](https://www.open-bio.org/wiki/Codefest_2017).
Many thanks to those involved!

#### New Modules:
* [**AfterQC**](https://github.com/OpenGene/AfterQC) - New module!
    * Added parsing of the _AfterQC_ json file data, with a plot of filtered reads.
    * Work by [@raonyguimaraes](https://github.com/raonyguimaraes)
* [**bcl2fastq**](https://support.illumina.com/sequencing/sequencing_software/bcl2fastq-conversion-software.html)
    * bcl2fastq can be used to both demultiplex data and convert BCL files to FASTQ file formats for downstream analysis
    * New module parses JSON output from recent versions and summarises some key statistics from the demultiplexing process.
    * Work by [@iimog](https://github.com/iimog) (with a little help from [@tbooth](https://github.com/tbooth) and [@ewels](https://github.com/ewels))
* [**leeHom**](https://github.com/grenaud/leeHom)
    * leeHom is a program for the Bayesian reconstruction of ancient DNA
* [**VCFTools**](https://vcftools.github.io)
    * Added initial support for VCFTools `relatedness2`
    * Added support for VCFTools `TsTv-by-count` `TsTv-by-qual` `TsTv-summary`
    * Module written by [@mwhamgenomics](https://github.com/mwhamgenomics)

#### Module updates:
* **FastQ Screen**
    * Gracefully handle missing data from very old FastQ Screen versions.
* **RNA-SeQC**
    * Add new transcript-associated reads plot.
* **Picard**
    * New submodule to handle output from `TargetedPcrMetrics`
* **Prokka**
    * Added parsing of the `# CRISPR arrays` data from Prokka when available ([@asetGem](https://github.com/asetGem))
* **Qualimap**
    * Some code refactoring to radically improve performance and run times, especially with high coverage datasets.
    * Fixed bug where _Cumulative coverage genome fraction_ plot could be truncated.

#### New MultiQC Features:
* New module help text
    * Lots of additional help text was written to make MultiQC report plots easier to interpret.
    * Updated modules:
        * Bowtie
        * Bowtie 2
        * Prokka
        * Qualimap
        * SnpEff
    * Elite team of help-writers:
        * [@tabwalsh](https://github.com/tabwalsh)
        * [@ddesvillechabrol](https://github.com/tabwalsh)
        * [@asetGem](https://github.com/asetGem)
* New config option `section_comments` allows you to add custom comments above specific sections in the report
* New `--tags` and `--view_tags` command line options
    * Modules can now be given tags (keywords) and filtered by those. So running `--tags RNA` will only run MultiQC modules related to RNA analysis.
    * Work by [@Hammarn](https://github.com/Hammarn)
* Back-end configuration options to specify the order of table columns
    * Modules and user configs can set priorities for columns to customise where they are displayed
    * Work by [@tbooth](https://github.com/tbooth)
* Added framework for proper unit testing
    * Previous start on unit tests tidied up, new blank template and tests for the `clean_sample_name` functionality.
    * Added to Travis and Appveyor for continuous integration testing.
    * Work by [@tbooth](https://github.com/tbooth)
* Bug fixes and refactoring of report configuration saving / loading
    * Discovered and fixed a bug where a report config could only be loaded once
    * Work by [@DennisSchwartz](https://github.com/DennisSchwartz)
* Table column row headers (sample names) can now be numeric-only.
    * Work by [@iimog](https://github.com/iimog)
* Improved sample name cleaning functionality
    * Added option `regex_keep` to clean filenames by _keeping_ the matching part of a pattern
    * Work by [@robinandeer](https://github.com/robinandeer)
* Handle error when invalid regexes are given in reports
    * Now have a nice toast error warning you and the invalid regexes are highlighted
    * Previously this just crashed the whole report without any warning
    * Work by [@robinandeer](https://github.com/robinandeer)
* Command line option `--dirs-depth` now sets `-d` to `True` (so now works even if `-d` isn't also specified).
* New config option `config.data_dump_file` to export as much data as possible to `multiqc_data/multiqc_data.json`
* New code to send exported JSON data to a a web server
    * This is in preparation for the upcoming MegaQC project. Stay tuned!

#### Bug Fixes:
* Specifying multiple config files with `-c`/`--config` now works as expected
    * Previously this would only read the last specified
* Fixed table rendering bug that affected Chrome v60 and IE7-11
    * Table cell background bars weren't showing up. Updated CSS to get around this rendering error.
* HTML ID cleanup now properly cleans strings so that they work with jQuery as expected.
* Made bar graph sample highlighting work properly again
* Config `custom_logo` paths can now be relative to the config file (or absolute as before)
* Report doesn't keep annoyingly telling you that toolbox changes haven't been applied
    * Now uses more subtle _toasts_ and only when you close the toolbox (not every click).
* Switching report toolbox options to regex mode now enables the _Apply_ button as it should.
* Sorting table columns with certain suffixes (eg. `13X`) no works properly (numerically)
* Fixed minor bug in line plot data smoothing (now works with unsorted keys)

---

## [MultiQC v1.1](https://github.com/ewels/MultiQC/releases/tag/v1.1) - 2017-07-18

#### New Modules:

* [**BioBloom Tools**](https://github.com/bcgsc/biobloom)
    * Create Bloom filters for a given reference and then to categorize sequences
* [**Conpair**](https://github.com/nygenome/Conpair)
    * Concordance and contamination estimator for tumor–normal pairs
* [**Disambiguate**](https://github.com/AstraZeneca-NGS/disambiguate)
    * Bargraph displaying the percentage of reads aligning to two different reference genomes.
* [**Flexbar**](https://github.com/seqan/flexbar)
    * Flexbar is a tool for flexible barcode and adapter removal.
* [**HISAT2**](https://ccb.jhu.edu/software/hisat2/)
    * New module for the HISAT2 aligner.
    * Made possible by updates to HISAT2 logging by @infphilo (requires `--new-summary` HISAT2 flag).
* [**HOMER**](http://homer.ucsd.edu/homer/)
    * Support for summary statistics from the `findPeaks` tool.
* [**Jellyfish**](http://www.cbcb.umd.edu/software/jellyfish/)
    * Histograms to estimate library complexity and coverage from k-mer content.
    * Module written by @vezzi
* [**MACS2**](https://github.com/taoliu/MACS)
    * Summary of redundant rate from MACS2 peak calling.
* [**QoRTs**](http://hartleys.github.io/QoRTs/)
    * QoRTs is toolkit for analysis, QC and data management of RNA-Seq datasets.
* [**THetA2**](http://compbio.cs.brown.edu/projects/theta/)
    * THeTA2 _(Tumor Heterogeneity Analysis)_ estimates tumour purity and clonal / subclonal copy number.

#### Module updates:

* **BCFtools**
    * Option to collapse complementary changes in substitutions plot, useful for non-strand specific experiments (thanks to @vladsaveliev)
* **Bismark**
    * M-Bias plots no longer show read 2 for single-end data.
* **Custom Content**
    * New option to print raw HTML content to the report.
* **FastQ Screen**
    * Fixed edge-case bug where many-sample plot broke if total number of reads was less than the subsample number.
    * Fixed incorrect logic of config option `fastqscreen_simpleplot` (thanks to @daler)
    * Organisms now alphabetically sorted in fancy plot so that order is nonrandom (thanks to @daler)
    * Fixed bug where `%No Hits` was missed in logs from recent versions of FastQ Screen.
* **HTSeq Counts**
    * Fixed but so that module still works when `--additional-attr` is specified in v0.8 HTSeq above (thanks to @nalcala)
* **Picard**
    * CollectInsertSize: Fixed bug that could make the General Statistics _Median Insert Size_ value incorrect.
    * Fixed error in sample name regex that left trailing `]` characters and was generally broken (thanks to @jyh1 for spotting this)
* **Preseq**
    * Improved plots display (thanks to @vladsaveliev)
* **Qualimap**
    * Only calculate bases over target coverage for values in General Statistics. Should give a speed increase for very high coverage datasets.
* **QUAST**
    * Module is now compatible with runs from [MetaQUAST](http://quast.sourceforge.net/metaquast) (thanks to @vladsaveliev)
* **RSeQC**
    * Changed default order of sections
    * Added config option to reorder and hide module report sections

#### New MultiQC features:

* If a report already exists, execution is no longer halted.
    * `_1` is appended to the filename, iterating if this also exists.
    * `-f`/`--force` still overwrites existing reports as before
    * Feature written by [@Hammarn](https://github.com/Hammarn)
* New ability to run modules multiple times in a single report
    * Each run can be given different configuration options, including filters for input files
    * For example, have FastQC after trimming as well as FastQC before trimming.
    * See the relevant [documentation](http://multiqc.info/docs/#order-of-modules) for more instructions.
* New option to customise the order of report _sections_
    * This is in addition / alternative to changing the order of module execution
    * Allows one module to have sections in multiple places (eg. Custom Content)
* Tables have new column options `floor`, `ceiling` and `minRange`.
* Reports show warning if JavaScript is disabled
* Config option `custom_logo` now works with file paths relative to config file directory and cwd.

#### Bug Fixes:

* Table headers now sort columns again after scrolling the table
* Fixed buggy table header tooltips
* Base `clean_s_name` function now strips excess whitespace.
* Line graphs don't smooth lines if not needed (number of points < maximum number allowed)
* PDF output now respects custom output directory.

---

## [MultiQC v1.0](https://github.com/ewels/MultiQC/releases/tag/v1.0) - 2017-05-17
Version 1.0! This release has been a long time coming and brings with it some fairly
major improvements in speed, report filesize and report performance. There's also
a bunch of new modules, more options, features and a whole lot of bug fixes.

The version number is being bumped up to 1.0 for a couple of reasons:

1. MultiQC is now _(hopefully)_ relatively stable. A number of facilities and users
   are now using it in a production setting and it's published. It feels like it
   probably deserves v1 status now somehow.
2. This update brings some fairly major changes which will break backwards
   compatibility for plugins. As such, semantic versioning suggests a change in
   major version number.

### Breaking Changes
For most people, you shouldn't have any problems upgrading. There are two
scenarios where you may need to make changes with this update:

#### 1. You have custom file search patterns
Search patterns have been flattened and may no longer have arbitrary depth.
For example, you may need to change the following:
```yaml
fastqc:
    data:
        fn: 'fastqc_data.txt'
    zip:
        fn: '*_fastqc.zip'
```
to this:
```yaml
fastqc/data:
    fn: 'fastqc_data.txt'
fastqc/zip:
    fn: '*_fastqc.zip'
```
See the [documentation](http://multiqc.info/docs/#step-1-find-log-files) for instructions on how to write the new file search syntax.

See [`search_patterns.yaml`](multiqc/utils/search_patterns.yaml) for the new module search keys
and more examples.

####  2. You have custom plugins / modules / external code
To see what changes need to applied to your custom plugin code, please see the [MultiQC docs](http://multiqc.info/docs/#v1.0-updates).

#### New Modules:

* [**Adapter Removal**](https://github.com/mikkelschubert/adapterremoval)
    * AdapterRemoval v2 - rapid adapter trimming, identification, and read merging
* [**BUSCO**](http://busco.ezlab.org/)
    * New module for the `BUSCO v2` tool, used for assessing genome assembly and annotation completeness.
* [**Cluster Flow**](http://clusterflow.io)
    * Cluster Flow is a workflow tool for bioinformatics pipelines. The new module parses executed tool commands.
* [**RNA-SeQC**](http://archive.broadinstitute.org/cancer/cga/rna-seqc)
    * New module to parse output from RNA-SeQC, a java program which computes a series
    of quality control metrics for RNA-seq data.
* [**goleft indexcov**](https://github.com/brentp/goleft/tree/master/indexcov)
    * [goleft indexcov](https://github.com/brentp/goleft/tree/master/indexcov) uses the PED and ROC
    data files to create diagnostic plots of coverage per sample, helping to identify sample gender and coverage issues.
    * Thanks to @chapmanb and @brentp
* [**SortMeRNA**](http://bioinfo.lifl.fr/RNA/sortmerna/)
    * New module for `SortMeRNA`, commonly used for removing rRNA contamination from datasets.
    * Written by @bschiffthaler

#### Module updates:

* **Bcftools**
    * Fixed bug with display of indels when only one sample
* **Cutadapt**
    * Now takes the filename if the sample name is `-` (stdin). Thanks to @tdido
* **FastQC**
    * Data for the Sequence content plot can now be downloaded from reports as a JSON file.
* **FastQ Screen**
    * Rewritten plotting method for high sample numbers plot (~ > 20 samples)
    * Now shows counts for single-species hits and bins all multi-species hits
    * Allows plot to show proper percentage view for each sample, much easier to interpret.
* **HTSeq**
    * Fix bug where header lines caused module to crash
* **Picard**
    * New `RrbsSummaryMetrics` Submodule!
    * New `WgsMetrics` Submodule!
    * `CollectGcBiasMetrics` module now prints summary statistics to `multiqc_data` if found. Thanks to @ahvigil
* **Preseq**
    * Now trims the x axis to the point that meets 90% of `min(unique molecules)`.
  	Hopefully prevents ridiculous x axes without sacrificing too much useful information.
    * Allows to show estimated depth of coverage instead of less informative molecule counts
  	(see [details](http://multiqc.info/docs/#preseq)).
    * Plots dots with externally calculated real read counts (see [details](http://multiqc.info/docs/#preseq)).
* **Qualimap**
    * RNASeq Transcript Profile now has correct axis units. Thanks to @roryk
    * BamQC module now doesn't crash if reports don't have genome gc distributions
* **RSeQC**
    * Fixed Python3 error in Junction Saturation code
    * Fixed JS error for Junction Saturation that made the single-sample combined plot only show _All Junctions_

#### Core MultiQC updates:
* Change in module structure and import statements (see [details](http://multiqc.info/docs/#v1.0-updates)).
* Module file search has been rewritten (see above changes to configs)
    * Significant improvement in search speed (test dataset runs in approximately half the time)
    * More options for modules to find their logs, eg. filename and contents matching regexes (see the [docs](http://multiqc.info/docs/#step-1-find-log-files))
* Report plot data is now compressed, significantly reducing report filesizes.
* New `--ignore-samples` option to skip samples based on parsed sample name
    * Alternative to filtering by input filename, which doesn't always work
    * Also can use config vars `sample_names_ignore` (glob patterns) and `sample_names_ignore_re` (regex patterns).
* New `--sample-names` command line option to give file with alternative sample names
    * Allows one-click batch renaming in reports
* New `--cl_config` option to supply MultiQC config YAML directly on the command line.
* New config option to change numeric multiplier in General Stats
    * For example, if reports have few reads, can show `Thousands of Reads` instead of `Millions of Reads`
    * Set config options `read_count_multiplier`, `read_count_prefix` and `read_count_desc`
* Config options `decimalPoint_format` and `thousandsSep_format` now apply to tables as well as plots
    * By default, thosands will now be separated with a space and `.` used for decimal places.
* Tables now have a maximum-height by default and scroll within this.
    * Speeds up report rendering in the web browser and makes report less stupidly long with lots of samples
    * Button beneath table toggles full length if you want a zoomed-out view
    * Refactored and removed previous code to make the table header "float"
    * Set `config.collapse_tables` to `False` to disable table maximum-heights
* Bar graphs and heatmaps can now be zoomed in on
    * Interactive plots sometimes hide labels due to lack of space. These can now be zoomed in on to see specific samples in more detail.
* Report plots now load sequentially instead of all at once
    * Prevents the browser from locking up when large reports load
* Report plot and section HTML IDs are now sanitised and checked for duplicates
* New template available (called _sections_) which has faster loading
    * Only shows results from one module at a time
    * Makes big reports load in the browser much more quickly, but requires more clicking
    * Try it out by specifying `-t sections`
* Module sections tidied and refactored
    * New helper function `self.add_section()`
    * Sections hidden in nav if no title (no more need for the hacky `self.intro += `)
    * Content broken into `description`, `help` and `plot`, with automatic formatting
    * Empty module sections are now skipped in reports. No need to check if a plot function returns `None`!
    * Changes should be backwards-compatible
* Report plot data export code refactored
    * Now doesn't export hidden samples (uses HighCharts [export-csv](https://github.com/highcharts/export-csv) plugin)
* Handle error when `git` isn't installed on the system.
* Refactored colouring of table cells
    * Was previously done in the browser using [chroma.js](http://gka.github.io/chroma.js/)
    * Now done at report generation time using the [spectra](https://pypi.python.org/pypi/spectra) package
    * Should helpfully speed up report rendering time in the web browser, especially for large reports
* Docs updates (thanks to @varemo)
* Previously hidden log file `.multiqc.log` renamed to `multiqc.log` in `multiqc_data`
* Added option to load MultiQC config file from a path specified in the environment variable `MULTIQC_CONFIG_PATH`
* New table configuration options
    * `sortRows: False` prevents table rows from being sorted alphabetically
    * `col1_header` allows the default first column header to be changed from "Sample Name"
* Tables no longer show _Configure Columns_ and _Plot_ buttons if they only have a single column
* Custom content updates
    * New `custom_content`/`order` config option to specify order of Custom Content sections
    * Tables now use the header for the first column instead of always having `Sample Name`
    * JSON + YAML tables now remember order of table columns
    * Many minor bugfixes
* Line graphs and scatter graphs axis limits
    * If limits are specified, data exceeding this is no longer saved in report
    * Visually identical, but can make report file sizes considerable smaller in some cases
* Creating multiple plots without a config dict now works (previously just gave grey boxes in report)
* All changes are now tested on a Windows system, using [AppVeyor](https://ci.appveyor.com/project/ewels/multiqc/)
* Fixed rare error where some reports could get empty General Statistics tables when no data present.
* Fixed minor bug where config option `force: true` didn't work. Now you don't have to always specify `-f`!


---

## [MultiQC v0.9](https://github.com/ewels/MultiQC/releases/tag/v0.9) - 2016-12-21
A major new feature is released in v0.9 - support for _custom content_. This means
that MultiQC can now easily include output from custom scripts within reports without
the need for a new module or plugin. For more information, please see the
[MultiQC documentation](http://multiqc.info/docs/#custom-content).

#### New Modules:

* [**HTSeq**](http://www-huber.embl.de/HTSeq/doc/count.html)
    * New module for the `htseq-count` tool, often used in RNA-seq analysis.
* [**Prokka**](http://www.vicbioinformatics.com/software.prokka.shtml)
    * Prokka is a software tool for the rapid annotation of prokaryotic genomes.
* [**Slamdunk**](http://t-neumann.github.io/slamdunk/)
    * Slamdunk is a software tool to analyze SLAMSeq data.
* [**Peddy**](https://github.com/brentp/peddy)
    * Peddy calculates genotype :: pedigree correspondence checks, ancestry checks and sex checks using VCF files.

#### Module updates:

* **Cutadapt**
    * Fixed bug in General Stats table number for old versions of cutadapt (pre v1.7)
    * Added support for _really_ old cutadapt logs (eg. v.1.2)
* **FastQC**
    * New plot showing total overrepresented sequence percentages.
    * New option to parse a file containing a theoretical GC curve to display in the background.
        * Human & Mouse Genome / Transcriptome curves bundled, or make your own using
          [fastqcTheoreticalGC](https://github.com/mikelove/fastqcTheoreticalGC). See the
          [MultiQC docs](http://multiqc.info/docs/#fastqc) for more information.
* **featureCounts**
    * Added parsing checks and catch failures for when non-featureCounts files are picked up by accident
* **GATK**
    * Fixed logger error in VariantEval module.
* **Picard**
    * Fixed missing sample overwriting bug in `RnaSeqMetrics`
    * New feature to customise coverage shown from `HsMetrics` in General Statistics table
    see the [docs](http://multiqc.info/docs/#picard) for info).
    * Fixed compatibility problem with output from `CollectMultipleMetrics` for `CollectAlignmentSummaryMetrics`
* **Preseq**
    * Module now recognises output from `c_curve` mode.
* **RSeQC**
    * Made the gene body coverage plot show the percentage view by default
    * Made gene body coverage properly handle sample names
* **Samtools**
    * New module to show duplicate stats from `rmdup` logs
    * Fixed a couple of niggles in the idxstats plot
* **SnpEff**
    * Fixed swapped axis labels in the Variant Quality plot
* **STAR**
    * Fixed crash when there are 0 unmapped reads.
    * Sample name now taken from the directory name if no file prefix found.
* **Qualimap BamQC**
    * Add a line for pre-calculated reference genome GC content
    * Plot cumulative coverage for values above 50x, align with the coverage histogram.
    * New ability to customise coverage thresholds shown in General Statistics table
    (see the [docs](http://multiqc.info/docs/#qualimap) for info).

#### Core MultiQC updates:
* Support for _custom content_ (see top of release notes).
* New ninja report tool: make scatter plots of any two table columns!
* Plot data now saved in `multiqc_data` when 'flat' image plots are created
    * Allows you easily re-plot the data (eg. in Excel) for further downstream investigation
* Added _'Apply'_ button to Highlight / Rename / Hide.
    * These tools can become slow with large reports. This means that you can enter several
    things without having to wait for the report to replot each change.
* Report heatmaps can now be sorted by highlight
* New config options `decimalPoint_format` and `thousandsSep_format`
    * Allows you to change the default `1 234.56` number formatting for plots.
* New config option `top_modules` allows you to specify modules that should come at the top of the report
* Fixed bar plot bug where missing categories could shift data between samples
* Report title now printed in the side navigation
* Missing plot IDs added for easier plot exporting
* Stopped giving warnings about skipping directories (now a debug message)
* Added warnings in report about missing functionality for flat plots (exporting and toolbox)
* Export button has contextual text for images / data
* Fixed a bug where user config files were loaded twice
* Fixed bug where module order was random if `--module` or `--exclude` was used.
* Refactored code so that the order of modules can be changed in the user config
* Beefed up code + docs in scatter plots back end and multiple bar plots.
* Fixed a few back end nasties for Tables
    * Shared-key columns are no longer forced to share colour schemes
    * Fixed bug in lambda modified values when format string breaks
    * Supplying just data with no header information now works as advertised
* Improvements to back end code for bar plots
    * New `tt_decimals` and `tt_suffix` options for bar plots
    * Bar plots now support `yCeiling`, `yFloor` and `yMinRange`, as with line plots.
    * New option `hide_zero_cats:False` to force legends to be shown even when all data is 0
* General Stats _Showing x of y_ columns count is fixed on page load.
* Big code whitespace cleanup

---

## [MultiQC v0.8](https://github.com/ewels/MultiQC/releases/tag/v0.8) - 2016-09-26

#### New Modules:

* [**GATK**](https://software.broadinstitute.org/gatk/)
    * Added support for VariantEval reports, only parsing a little of the information
    in there so far, but it's a start.
    * Module originally written by @robinandeer at the [OBF Codefest](https://www.open-bio.org/wiki/Codefest_2016),
    finished off by @ewels
* [**Bcftools**](https://samtools.github.io/bcftools/)
* [**QUAST**](http://quast.bioinf.spbau.ru/)
    * QUAST is a tool for assessing de novo assemblies against reference genomes.

#### Module updates:

* **Bismark** now supports reports from `bam2nuc`, giving Cytosine coverage in General Stats.
* **Bowtie1**
    * Updated to try to find bowtie command before log, handle multiple logs in one file. Same as bowtie2.
* **FastQC**
    * Sample pass/warn/fail lists now display properly even with large numbers of samples
    * Sequence content heatmap display is better with many samples
* **Kallisto**
    * Now supports logs from SE data.
* **Picard**
    * `BaseDistributionByCycle` - new submodule! Written by @mlusignan
    * `RnaSeqMetrics` - new submodule! This one by @ewels ;)
    * `AlignmentSummaryMetrics` - another new submodule!
    * Fixed truncated files crash bug for Python 3 _(#306)_
* **Qualimap RNASeqQC**
    * Fixed parsing bug affecting counts in _Genomic Origin_ plot.
    * Module now works with European style thousand separators (`1.234,56` instead of `1,234.56`)
* **RSeQC**
    * `infer_experiment` - new submodule! Written by @Hammarn
* **Samtools**
    * `stats` submodule now has separate bar graph showing alignment scores
    * `flagstat` - new submodule! Written by @HLWiencko
    * `idxstats` - new submodule! This one by @ewels again

#### Core MultiQC updates:
* New `--export`/`-p` option to generate static images plot in `multiqc_plots` (`.png`, `.svg` and `.pdf`)
    * Configurable with `export_plots`, `plots_dir_name` and `export_plot_formats` config options
    * `--flat` option no longer saves plots in `multiqc_data/multiqc_plots`
* New `--comment`/`-b` flag to add a comment to the top of reports.
* New `--dirs-depth`/`-dd` flag to specify how many directories to prepend with `--dirs`/`-d`
    * Specifying a postive number will take that many directories from the end of the path
    * A negative number will take directories from the start of the path.
* Directory paths now appended before cleaning, so `fn_clean_exts` will now affect these names.
* New `custom_logo` attributes to add your own logo to reports.
* New `report_header_info` config option to add arbitrary information to the top of reports.
* New `--pdf` option to create a PDF report
    * Depends on [Pandoc](http://pandoc.org) being installed and is in a beta-stage currently.
    * Note that specifying this will make MultiQC use the `simple` template, giving a HTML report with
    much reduced functionality.
* New `fn_clean_sample_names` config option to turn off sample name cleaning
    * This will print the full filename for samples. Less pretty reports and rows
    on the General Statistics table won't line up, but can prevent overwriting.
* Table header defaults can now be set easily
* General Statistics table now hidden if empty.
* Some new defaults in the sample name cleaning
* Updated the `simple` template.
    * Now has no toolbox or nav, no JavaScript and is better suited for printing / PDFs.
    * New `config.simple_output` config flag so code knows when we're trying to avoid JS.
* Fixed some bugs with config settings (eg. template) being overwritten.
* NFS log file deletion bug fixed by @brainstorm (#265)
* Fixed bug in `--ignore` behaviour with directory names.
* Fixed nasty bug in beeswarm dot plots where sample names were mixed up (#278)
* Beeswarm header text is now more informative (sample count with more info on a tooltip)
* Beeswarm plots now work when reports have > 1000 samples
* Fixed some buggy behaviour in saving / loading report highlighting + renaming configs (#354)

Many thanks to those at the [OpenBio Codefest 2016](https://www.open-bio.org/wiki/Codefest_2016)
who worked on MultiQC projects.

---

## [MultiQC v0.7](https://github.com/ewels/MultiQC/releases/tag/v0.7) - 2016-07-04
#### Module updates:
* [**Kallisto**](https://pachterlab.github.io/kallisto/) - new module!
* **Picard**
    * Code refactored to make maintenance and additions easier.
    * Big update to `HsMetrics` parsing - more results shown in report, new plots (by @lpantano)
    * Updated `InsertSizeMetrics` to understand logs generated by `CollectMultipleMetrics` (#215)
    * Newlines in picard output. Fixed by @dakl
* **Samtools**
    * Code refactored
    * Rewrote the `samtools stats` code to display more stats in report with a beeswarm plot.
* **Qualimap**
    * Rewritten to use latest methods and fix bugs.
    * Added _Percentage Aligned_ column to general stats for `BamQC` module.
    * Extra table thresholds added by @avilella (hidden by default)
* **General Statistics**
    * Some tweaks to the display defaults (FastQC, Bismark, Qualimap, SnpEff)
    * Now possible to skip the General Statistics section of the report with `--exclude general_stats`
* **Cutadapt** module updated to recognise logs from old versions of cutadapt (<= v1.6)
* **Trimmomatic**
    * Now handles `,` decimal places in percentage values.
    * Can cope with line breaks in log files (see issue #212)
* **FastQC** refactored
    * Now skips zip files if the sample name has already been found. Speeds up MultiQC execution.
    * Code cleaned up. Parsing and data-structures standardised.
    * New popovers on Pass / Warn / Fail status bars showing sample names. Fast highlighting and hiding.
    * New column in General Stats (hidden by default) showing percentage of FastQC modules that failed.
* **SnpEff**
    * Search pattern now more generic, should match reports from others.
    * _Counts by Effect_ plot removed (had hundreds of categories, was fairly unusable).
    * `KeyError` bug fixed.
* **Samblaster** now gets sample name from `ID` instead of `SM` (@dakl)
* **Bowtie 2**
    * Now parses overall alignment rate as intended.
    * Now depends on even less log contents to work with more inputs.
* **MethylQA** now handles variable spacing in logs
* **featureCounts** now splits columns on tabs instead of whitespace, can handle filenames with spaces

#### Core MultiQC updates:
* **Galaxy**: MultiQC now available in Galax! Work by @devengineson / @yvanlebras / @cmonjeau
    * See it in the [Galaxy Toolshed](https://toolshed.g2.bx.psu.edu/view/engineson/multiqc/)
* **Heatmap**: New plot type!
* **Scatter Plot**: New plot type!
* **Download raw data** behind plots in reports! Available in the Export toolbox.
    * Choose from tab-separated, comma-separated and the complete JSON.
* **Table columns can be hidden** on page load (shown through _Configure Columns_)
    * Defaults are configurable using the `table_columns_visible` config option.
* **Beeswarm plot**: Added missing rename / highlight / hiding functionality.
* New `-l` / `--file-list` option: specify a file containing a **list of files** to search.
* **Updated HighCharts** to v4.2.5. Added option to export to JPEG.
* Can now **cancel execution** with a single `ctrl+c` rather than having to button mash
* More granular control of **skipping files** during scan (filename, dirname, path matching)
    * Fixed `--exclude` so that it works with directories as well as files
* **New _Clear_ button** in toolbox to bulk remove highlighting / renaming / hiding filters.
* Improved documentation about behaviour for large sample numbers.
* Handle YAML parsing errors for the config file more gracefully
* Removed empty columns from tables again
* Fixed bug in changing module search patterns, reported by @lweasel
* Added timeout parameter to version check to prevent hang on systems with long defaults
* Fixed table display bug in Firefox
* Fixed bug related to order in which config files are loaded
* Fixed bug that broke the _"Show only"_ toolbox feature with multiple names.
* Numerous other small bugs.


---

## [MultiQC v0.6](https://github.com/ewels/MultiQC/releases/tag/v0.6) - 2016-04-29
#### Module updates:
* New [Salmon](http://combine-lab.github.io/salmon/) module.
* New [Trimmomatic](http://www.usadellab.org/cms/?page=trimmomatic) module.
* New [Bamtools stats](https://github.com/pezmaster31/bamtools) module.
* New beeswarm plot type. General Stats table replaced with this when many samples in report.
* New RSeQC module: Actually a suite of 8 new modules supporting various outputs from RSeQC
* Rewrote bowtie2 module: Now better at parsing logs and tries to scrape input from wrapper logs.
* Made cutadapt show counts by default instead of obs/exp
* Added percentage view to Picard insert size plot

#### Core MultiQC updates:
* Dynamic plots now update their labels properly when changing datasets and to percentages
* Config files now loaded from working directory if present
* Started new docs describing how each module works
* Refactored featureCounts module. Now handles summaries describing multiple samples.
* Stopped using so many hidden files. `.multiqc.log` now called `multiqc.log`
* New `-c`/`--config` command line option to specify a MultiQC configuration file
* Can now load run-specific config files called `multiqc_config.yaml` in working directory
* Large code refactoring - moved plotting code out of `BaseModule` and into new `multiqc.plots` submodules
* Generalised code used to generate the General Stats table so that it can be used by modules
* Removed interactive report tour, replaced with a link to a youtube tutorial
* Made it possible to permanently hide the blue welcome message for all future reports
* New option to smooth data for line plots. Avoids mega-huge plots. Applied to SnpEff, RSeQC, Picard.

Bugfixes:
* Qualimap handles infinity symbol (thanks @chapmanb )
* Made SnpEff less fussy about required fields for making plots
* UTF-8 file paths handled properly in Py2.7+
* Extending two config variables wasn't working. Now fixed.
* Dragging the height bar of plots now works again.
* Plots now properly change y axis limits and labels when changing datasets
* Flat plots now have correct path in `default_dev` template

---

## [MultiQC v0.5](https://github.com/ewels/MultiQC/releases/tag/v0.5) - 2016-03-29
#### Module updates:
* New [Skewer](https://github.com/relipmoc/skewer) module, written by @dakl
* New [Samblaster](https://github.com/GregoryFaust/samblaster) module, written by @dakl
* New [Samtools stats](http://www.htslib.org/) module, written by @lpantano
* New [HiCUP](http://www.bioinformatics.babraham.ac.uk/projects/hicup/) module
* New [SnpEff](http://snpeff.sourceforge.net/) module
* New [methylQA](http://methylqa.sourceforge.net/) module

#### Core MultiQC updates:
* New "Flat" image plots, rendered at run time with MatPlotLib
    * By default, will use image plots if > 50 samples (set in config as `plots_flat_numseries`)
    * Means that _very_ large numbers of samples can be viewed in reports. _eg._ single cell data.
    * Templates can now specify their own plotting functions
    * Use `--flat` and `--interactive` to override this behaviour
* MultiQC added to `bioconda` (with help from @dakl)
* New plugin hook: `config_loaded`
* Plugins can now add new command line options (thanks to @robinandeer)
* Changed default data directory name from `multiqc_report_data` to `multiqc_data`
* Removed support for depreciated MultiQC_OSXApp
* Updated logging so that a verbose `multiqc_data/.multiqc.log` file is always written
* Now logs more stuff in verbose mode - command used, user configs and so on.
* Added a call to multiqc.info to check for new versions. Disable with config `no_version_check`
* Removed general stats manual row sorting.
* Made filename matching use glob unix style filename match patterns
* Everything (including the data directory) is now created in a temporary directory and moved when MultiQC is complete.
* A handful of performance updates for large analysis directories

---

## [MultiQC v0.4](https://github.com/ewels/MultiQC/releases/tag/v0.4) - 2016-02-16
* New `multiqc_sources.txt` which identifies the paths used to collect all report data for each sample
* Export parsed data as tab-delimited text, `JSON` or `YAML` using the new `-k`/`--data-format` command line option
* Updated HighCharts from `v4.2.2` to `v4.2.3`, fixes tooltip hover bug.
* Nicer export button. Now tied to the export toolbox, hopefully more intuitive.
* FastQC: Per base sequence content heatmap can now be clicked to show line graph for single sample
* FastQC: No longer show adapter contamination datasets with <= 0.1% contamination.
* Picard: Added support for `CollectOxoGMetrics` reports.
* Changed command line option `--name` to `--filename`
* `--name` also used for filename if `--filename` not specified.
* Hide samples toolbox now has switch to _show only_ matching samples
* New regex help box with examples added to report
* New button to copy general stats table to the clipboard
* General Stats table 'floating' header now sorts properly when scrolling
* Bugfix: MultiQC default_dev template now copies module assets properly
* Bufgix: General Stats table floating header now resizes properly when page width changes

---

## [MultiQC v0.3.2](https://github.com/ewels/MultiQC/releases/tag/v0.3.2) - 2016-02-08
* All modules now load their log file search parameters from a config
  file, allowing you to overwrite them using your user config file
    * This is useful if your analysis pipeline renames program outputs
* New Picard (sub)modules - Insert Size, GC Bias & HsMetrics
* New Qualimap (sub)module - RNA-Seq QC
* Made Picard MarkDups show percent by default instead of counts
* Added M-Bias plot to Bismark
* New option to stream report HTML to `stdout`
* Files can now be specified as well as directories
* New options to specify whether the parsed data directory should be created
    * command line flags: `--data` / `--no-data`
    * config option name: `make_data_dir`
* Fixed bug with incorrect path to installation dir config YAML file
* New toolbox drawer for bulk-exporting graph images
* Report side navigation can now be hidden to maximise horizontal space
* Mobile styling improved for narrow screen
* More vibrant colours in the general stats table
* General stats table numbers now left aligned
* Settings now saved and loaded to named localstorage locations
    * Simplified interface - no longer global / single report saving
    * Removed static file config. Solves JS error, no-one was doing this
    since we have standalone reports anyway.
* Added support for Python 3.5
* Fixed bug with module specific CSS / JS includes in some templates
* Made the 'ignore files' config use unix style file pattern matching
* Fixed some bugs in the FastQ Screen module
* Fixed some bugs in the FastQC module
* Fixed occasional general stats table bug
* Table sorting on sample names now works after renaming
* Bismark module restructure
    * Each report type now handled independently (alignment / dedup / meth extraction)
    * M-Bias plot now shows R1 and R2
* FastQC GC content plot now has option for counts or percentages
    * Allows comparison between samples with very different read counts
* Bugfix for reports javascript
    * Caused by updated to remotely loaded HighCharts export script
    * Export script now bundled with multiqc, so does not depend on internet connection
    * Other JS errors fixed in this work
* Bugfix for older FastQC reports - handle old style sequence dup data
* Bugfix for varying Tophat alignment report formats
* Bugfix for Qualimap RNA Seq reports with paired end data


---

## [MultiQC v0.3.1](https://github.com/ewels/MultiQC/releases/tag/v0.3.1) - 2015-11-04
* Hotfix patch to fix broken FastQC module (wasn't finding `.zip` files properly)
* General Stats table colours now flat. Should improve browser speed.
* Empty rows now hidden if appear due to column removal in general stats
* FastQC Kmer plot removed until we have something better to show.

---

## [MultiQC v0.3](https://github.com/ewels/MultiQC/releases/tag/v0.3) - 2015-11-04
* Lots of lovely new documentation!
* Child templates - easily customise specific parts of the default report template
* Plugin hooks - allow other tools to execute custom code during MultiQC execution
* New Preseq module
* New design for general statistics table (snazzy new background bars)
* Further development of toolbox
    * New button to clear all filters
    * Warnings when samples are hidden, plus empty plots and table cols are hidden
    * Active toolbar tab buttons are highlighted
* Lots of refactoring by @moonso to please the Pythonic gods
    * Switched to click instead of argparse to handle command line arguments
    * Code generally conforms to best practices better now.
* Now able to supply multiple directories to search for reports
* Logging output improved (now controlled by `-q` and `-v` for quiet and verbose)
* More HTML output dealt with by the base module, less left to the modules
    * Module introduction text
    * General statistics table now much easier to add to (new helper functions)
* Images, CSS and Javascript now included in HTML, meaning that there is a single
  report file to make sharing easier
* More accessible scrolling in the report - styled scrollbars and 'to top' button.
* Modules and templates now use setuptools entry points, facilitating plugins
  by other packages. Allows niche extensions whilst keeping the core codebase clean.
* The general stats table now has a sticky header row when scrolling, thanks to
  some new javascript wizardry...
* General stats columns can have a _shared key_ which allows common colour schemes
  and data ranges. For instance, all columns describing a read count will now share
  their scale across modules.
* General stats columns can be hidden and reordered with a new modal window.
* Plotting code refactored, reports with many samples (>50 by default) don't
  automatically render to avoid freezing the browser.
* Plots with highlighted and renamed samples now honour this when exporting to
  different file types.

---

## [MultiQC v0.2](https://github.com/ewels/MultiQC/releases/tag/v0.2) - 2015-09-18
* Code restructuring for nearly all modules. Common base module
  functions now handle many more functions (plots, config, file import)
    * See the [contributing notes](https://github.com/ewels/MultiQC/blob/master/CONTRIBUTING.md)
    for instructions on how to use these new helpers to make your own module
* New report toolbox - sample highlighting, renaming, hiding
    * Config is autosaved by default, can also export to a file for sharing
    * Interactive tour to help users find their way around
* New Tophat, Bowtie 2 and QualiMap modules
    * Thanks to @guillermo-carrasco for the QualiMap module
* Bowtie module now works
* New command line parameter `-d` prefixes sample names with the directory that
  they were found in. Allows duplicate filenames without being overwritten.
* Introduction walkthrough helps show what can be done in the report
* Now compatible with both Python 2 and Python 3
* Software version number now printed on command line properly, and in reports.
* Bugfix: FastQC doesn't break when only one report found
* Bugfix: FastQC seq content heatmap highlighting
* Many, many small bugfixes

---

## [MultiQC v0.1](https://github.com/ewels/MultiQC/releases/tag/v0.1) - 2015-09-01
* The first public release of MultiQC, after a month of development. Basic
structure in place and modules for FastQC, FastQ Screen, Cutadapt, Bismark,
STAR, Bowtie, Subread featureCounts and Picard MarkDuplicates. Approaching
stability, though still under fairly heavy development.<|MERGE_RESOLUTION|>--- conflicted
+++ resolved
@@ -2,11 +2,6 @@
 
 ## MultiQC v1.6dev
 
-<<<<<<< HEAD
-#### Module updates:
-* **Picard**
-    * New submodule to handle `ValidateSamFile` reports ([@cpavanrun](https://github.com/cpavanrun))
-=======
 Many of these updates are thanks to the efforts of people who attended the [NASPM](https://twitter.com/NordicGenomics) 2018 MultiQC hackathon session.
 
 #### Module updates:
@@ -17,11 +12,12 @@
 * **Peddy**
     * Background samples now shown in ancestry PCA plot ([@roryk](https://github.com/roryk))
     * New plot showing sex checks versus het ratios ([@oyvinev](https://github.com/oyvinev))
+* **Picard**
+    * New submodule to handle `ValidateSamFile` reports ([@cpavanrun](https://github.com/cpavanrun))
 * **QUAST**
     * Null values (`-`) in reports now handled properly. Bargraphs always shown despite varying thresholds. ([@vladsaveliev](https://github.com/vladsaveliev))
 * **Tophat**
     * Fixed bug where some samples could be given a blank sample name ([@lparsons](https://github.com/lparsons))
->>>>>>> 5a1b78bf
 
 #### New MultiQC Features:
 * Add `path_filters_exclude` to exclude certain files when running modules multiple times. You could previously only include certain files.
