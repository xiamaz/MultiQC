# MultiQC Version History

## MultiQC v1.9dev

#### Dropped official support for Python 2

Python 2 had its [official sunset date](https://www.python.org/doc/sunset-python-2/)
on January 1st 2020, meaning that it will no longer be developed by the Python community.
Part of the [python.org statement](https://www.python.org/doc/sunset-python-2/) reads:

> That means that we will not improve it anymore after that day,
> even if someone finds a security problem in it.
> You should upgrade to Python 3 as soon as you can.

[Very many Python packages no longer support Python 2](https://python3statement.org/)
and it whilst the MultiQC code is currently compatible with both Python 2 and Python 3,
it is increasingly difficult to maintain compatibility with the dependency packages it
uses, such as MatPlotLib, numpy and more.

As of MultiQC version 1.9, **Python 2 is no longer officially supported**.
Automatic CI tests will no longer run with Python 2 and Python 2 specific workarounds
are no longer guaranteed.

Whilst it may be possible to continue using MultiQC with Python 2 for a short time by
pinning dependencies, MultiQC compatibility for Python 2 will now slowly drift and start
to break. If you haven't already, **you need to switch to Python 3 now**.

#### New MultiQC Features

* Now using [GitHub Actions](https://github.com/features/actions) for all CI testing
    * Dropped Travis and AppVeyor, everything is now just on GitHub
    * Still testing on both Linux and Windows, with multiple versions of Python
    * CI tests should now run automatically for anyone who forks the MultiQC repository

#### New Modules:

* [**MultiVCFAnalyzer**](https://github.com/alexherbig/multivcfanalyzer)
    * combining multiple VCF files into one coherent report and format for downstream analysis.

#### Module updates:

<<<<<<< HEAD
* **BISCUIT**
    * Fixed error when missing data in log files ([#1101](https://github.com/ewels/MultiQC/issues/1101))
    * Overhauled module to work with new BISCUIT QC script

* **MTNucRatioCalculator**
    * Fixed misleading value suffix in general stats table
=======
>>>>>>> 974f7705
* **bcl2fastq**
    * Samples with multiple library preps (i.e barcodes) will now be handled correctly ([#1094](https://github.com/ewels/MultiQC/issues/1094))
* **BUSCO**
    * Updated log search pattern to match new format in v4 with auto-lineage detection option ([#1163](https://github.com/ewels/MultiQC/issues/1163))
* **DamageProfiler**
    * Removes redundant typo in init name. This makes referring to the module's column consistent with other modules when customising general stats table.
* **MTNucRatioCalculator**
    * Fixed misleading value suffix in general stats table
* **Picard HsMetrics**
    * Updated large HsMetrics table to use columns specified in the MultiQC config. See [docs](https://multiqc.info/docs/#hsmetrics). ([#831](https://github.com/ewels/MultiQC/issues/831))
* **Picard WgsMetrics**
    * Updated parsing code to recognise new java class string ([#1114](https://github.com/ewels/MultiQC/issues/1114))
* **QualiMap**
    * Fixed QualiMap mean coverage calculation [#1082](https://github.com/ewels/MultiQC/issues/1082), [#1077](https://github.com/ewels/MultiQC/issues/1082)
* **RNASeQC2**
    * Updated to handle the parsing metric files from the [newer rewrite of RNA-SeqQC](https://github.com/broadinstitute/rnaseqc).
* **Samtools**
    * Removes hardcoding of general stats column names. This allows column names to indicate when a module has been run twice ([https://github.com/ewels/MultiQC/issues/1076](https://github.com/ewels/MultiQC/issues/1076)).
* **sortmerna**
    * Fix the bug for the latest sortmerna version 4.2.0 ([#1121](https://github.com/ewels/MultiQC/issues/1121))

## [MultiQC v1.8](https://github.com/ewels/MultiQC/releases/tag/v1.8) - 2019-11-20

#### New Modules:
* [**fgbio**](http://fulcrumgenomics.github.io/fgbio/)
    * Process family size count hist data from GroupReadsByUmi
* [**biobambam2**](https://github.com/gt1/biobambam2)
    * Added submodule for `bamsormadup` tool
    * Totally cheating - it uses Picard MarkDuplicates but with a custom search pattern and naming
* [**SeqyClean**](https://github.com/ibest/seqyclean)
    * Adds analysis for seqyclean files
* [**mtnucratio**](https://github.com/apeltzer/MTNucRatioCalculator)
    * Added little helper tool to compute mt to nuclear ratios for NGS data.
* [**mosdepth**](https://github.com/brentp/mosdepth)
    * fast BAM/CRAM depth calculation for WGS, exome, or targeted sequencing
* [**SexDetErrmine**](https://github.com/TCLamnidis/Sex.DetERRmine)
    * Relative coverage and error rate of X and Y chromosomes
* [**SNPsplit**](https://github.com/FelixKrueger/SNPsplit)
    * Allele-specific alignment sorting

#### Module updates:
* **bcl2fastq**
    * Added handling of demultiplexing of more than 2 reads
    * Allow bcl2fastq to parse undetermined barcode information in situations when lane indexes do not start at 1
* **BBMap**
    * Support for scafstats output marked as not yet implemented in docs
* **DeDup**
    * Added handling clusterfactor and JSON logfiles
* **damageprofiler**
    * Added writing metrics to data output file.
* **DeepTools**
    * Fixed Python3 bug with int() conversion ([#1057](https://github.com/ewels/MultiQC/issues/1057))
    * Handle varied TES boundary labels in plotProfile ([#1011](https://github.com/ewels/MultiQC/issues/1011))
    * Fixed bug that prevented running on only plotProfile files when no other deepTools files found.
* **fastp**
    * Fix faulty column handling for the _after filtering_ Q30 rate ([#936](https://github.com/ewels/MultiQC/issues/936))
* **FastQC**
    * When including a FastQC section multiple times in one report, the Per Base Sequence Content heatmaps now behave as you would expect.
    * Added heatmap showing FastQC status checks for every section report across all samples
    * Made sequence content individual plots work after samples have been renamed ([#777](https://github.com/ewels/MultiQC/issues/777))
    * Highlighting samples from status - respect chosen highlight colour in the toolbox ([#742](https://github.com/ewels/MultiQC/issues/742))
* **FastQ Screen**
    * When including a FastQ Screen section multiple times in one report, the plots now behave as you would expect.
    * Fixed MultiQC linting errors
* **GATK**
    * Refactored BaseRecalibrator code to be more consistent with MultiQC Python style
    * Handle zero count errors in BaseRecalibrator
* **HiC Explorer**
    * Fixed bug where module tries to parse `QC_table.txt`, a new log file in hicexplorer v2.2.
    * Updated the format of the report to fits the changes which have been applied to the QC report of hicexplorer v3.3
    * Updated code to save parsed results to `multiqc_data`
* **HTSeq**
    * Fixed bug where module would crash if a sample had zero reads ([#1006](https://github.com/ewels/MultiQC/issues/1006))
* **LongRanger**
    * Added support for the LongRanger Align pipeline.
* **miRTrace**
    * Fixed bug where a sample in some plots was missed. ([#932](https://github.com/ewels/MultiQC/issues/932))
* **Peddy**
    * Fixed bug where sample name cleaning could lead to error. ([#1024](https://github.com/ewels/MultiQC/issues/1024))
    * All plots (including _Het Check_ and _Sex Check_) now hidden if no data
* **Picard**
    * Modified OxoGMetrics.py so that it will find files created with GATK CollectMultipleMetrics and ConvertSequencingArtifactToOxoG.
* **QoRTs**
    * Fixed bug where `--dirs` broke certain input files. ([#821](https://github.com/ewels/MultiQC/issues/821))
* **Qualimap**
    * Added in mean coverage computation for general statistics report
    * Creates now tables of collected data in `multiqc_data`
* **RNA-SeQC**
    * Updated broken URL link
* **RSeQC**
    * Fixed bug where Junction Saturation plot when clicking a single sample was mislabelling the lines.
    * When including a RSeQC section multiple times in one report, clicking Junction Saturation plot now behaves as you would expect.
    * Fixed bug where exported data in `multiqc_rseqc_read_distribution.txt` files had incorrect values for `_kb` fields ([#1017](https://github.com/ewels/MultiQC/issues/1017))
* **Samtools**
    * Utilize in-built `read_count_multiplier` functionality to plot `flagstat` results more nicely
* **SnpEff**
    * Increased the default summary csv file-size limit from 1MB to 5MB.
* **Stacks**
    * Fixed bug where multi-population sum stats are parsed correctly ([#906](https://github.com/ewels/MultiQC/issues/906))
* **TopHat**
    * Fixed bug where TopHat would try to run with files from Bowtie2 or HiSAT2 and crash
* **VCFTools**
    * Fixed a bug where `tstv_by_qual.py` produced invalid json from infinity-values.
* **snpEff**
    * Added plot of effects


#### New MultiQC Features:
* Added some installation docs for windows
* Added some docs about using MultiQC in bioinformatics pipelines
* Rewrote Docker image
    * New base image `czentye/matplotlib-minimal` reduces image size from ~200MB to ~80MB
    * Proper installation method ensures latest version of the code
    * New entrypoint allows easier command-line usage
* Support opening MultiQC on websites with CSP `script-src 'self'` with some sha256 exceptions
    * Plot data is no longer intertwined with javascript code so hashes stay the same
* Made `config.report_section_order` work for module sub-sections as well as just modules.
* New config options `exclude_modules` and `run_modules` to complement `-e` and `-m` cli flags.
* Command line output is now coloured by default :rainbow: (use `--no-ansi` to turn this off)
* Better launch comparability due to code refactoring by [@KerstenBreuer](https://github.com/KerstenBreuer) and [@ewels](https://github.com/ewels)
    * Windows support for base `multiqc` command
    * Support for running as a python module: `python -m multiqc .`
    * Support for running within a script: `import multiqc` and `multiqc.run('/path/to/files')`
* Config option `custom_plot_config` now works for bargraph category configs as well ([#1044](https://github.com/ewels/MultiQC/issues/1044))
* Config `table_columns_visible` can now be given a module namespace and it will hide all columns from that module ([#541](https://github.com/ewels/MultiQC/issues/541))

#### Bug Fixes:
* MultiQC now ignores all `.md5` files
* Use `SafeLoader` for PyYaml load calls, avoiding recent warning messages.
* Hide `multiqc_config_example.yaml` in the `test` directory to stop people from using it without modification.
* Fixed matplotlib background colour issue (@epakarin - [#886](https://github.com/ewels/MultiQC/issues))
* Table rows that are empty due to hidden columns are now properly hidden on page load ([#835](https://github.com/ewels/MultiQC/issues/835))
* Sample name cleaning: All sample names are now truncated to their basename, without a path.
  * This includes for `regex` and `replace` (before was only the default `truncate`).
  * Only affects modules that take sample names from file contents, such as cutadapt.
  * See [#897](https://github.com/ewels/MultiQC/issues/897) for discussion.




## [MultiQC v1.7](https://github.com/ewels/MultiQC/releases/tag/v1.7) - 2018-12-21

#### New Modules:
* [**BISCUIT**](https://github.com/zwdzwd/biscuit)
    * BISuilfite-seq CUI Toolkit
    * Module written by [@zwdzwd](https://github.com/zwdzwd/)
* [**DamageProfiler**](https://github.com/Integrative-Transcriptomics/DamageProfiler)
    * A tool to determine ancient DNA misincorporation rates.
    * Module written by [@apeltzer](https://github.com/apeltzer/)
* [**FLASh**](https://ccb.jhu.edu/software/FLASH/)
    * FLASH (Fast Length Adjustment of SHort reads)
    * Module written by [@pooranis](https://github.com/pooranis/)
* [**MinIONQC**](https://github.com/roblanf/minion_qc)
    * QC of reads from ONT long-read sequencing
    * Module written by [@ManavalanG](https://github.com/ManavalanG)
* [**phantompeakqualtools**](https://www.encodeproject.org/software/phantompeakqualtools)
    * A tool for informative enrichment and quality measures for ChIP-seq/DNase-seq/FAIRE-seq/MNase-seq data.
    * Module written by [@chuan-wang](https://github.com/chuan-wang/)
* [**Stacks**](http://catchenlab.life.illinois.edu/stacks/)
    * A software for analyzing restriction enzyme-based data (e.g. RAD-seq). Support for Stacks >= 2.1 only.
    * Module written by [@remiolsen](https://github.com/remiolsen/)

#### Module updates:
* **AdapterRemoval**
    * Handle error when zero bases are trimmed. See [#838](https://github.com/ewels/MultiQC/issues/838).
* **Bcl2fastq**
    * New plot showing the top twenty of undetermined barcodes by lane.
    * Informations for R1/R2 are now separated in the General Statistics table.
    * SampleID is concatenate with SampleName because in Chromium experiments several sample have the same SampleName.
* **deepTools**
    * New PCA plots from the `plotPCA` function (written by [@chuan-wang](https://github.com/chuan-wang/))
    * New fragment size distribution plots from `bamPEFragmentSize --outRawFragmentLengths` (written by [@chuan-wang](https://github.com/chuan-wang/))
    * New correlation heatmaps from the `plotCorrelation` function (written by [@chuan-wang](https://github.com/chuan-wang/))
    * New sequence distribution profiles around genes, from the `plotProfile` function (written by [@chuan-wang](https://github.com/chuan-wang/))
    * Reordered sections
* **Fastp**
    * Fixed bug in parsing of empty histogram data. See [#845](https://github.com/ewels/MultiQC/issues/845).
* **FastQC**
    * Refactored _Per Base Sequence Content_ plots to show original underlying data, instead of calculating it from the page contents. Now shows original FastQC base-ranges and fixes 100% GC bug in final few pixels. See [#812](https://github.com/ewels/MultiQC/issues/812).
    * When including a FastQC section multiple times in one report, the summary progress bars now behave as you would expect.
* **FastQ Screen**
    * Don't hide genomes in the simple plot, even if they have zero unique hits. See [#829](https://github.com/ewels/MultiQC/issues/829).
* **InterOp**
    * Fixed bug where read counts and base pair yields were not displaying in tables correctly.
    * Number formatting for these fields can now be customised in the same way as with other modules, as described [in the docs](http://multiqc.info/docs/#number-base-multiplier)
* **Picard**
    * InsertSizeMetrics: You can now configure to what degree the insert size plot should be smoothed.
    * CollectRnaSeqMetrics: Add warning about missing rRNA annotation.
    * CollectRnaSeqMetrics: Add chart for counts/percentage of reads mapped to the correct strand.
    * Now parses VariantCallingMetrics reports. (Similar to GATK module's VariantEval.)
* **phantompeakqualtools**
    * Properly clean sample names
* **Trimmomatic**
    * Updated Trimmomatic module documentation to be more helpful
    * New option to use filenames instead of relying on the command line used. See [#864](https://github.com/ewels/MultiQC/issues/864).

#### New MultiQC Features:
* Embed your custom images with a new Custom Content feature! Just add `_mqc` to the end of the filename for `.png`, `.jpg` or `.jpeg` files.
* Documentation for Custom Content reordered to make it a little more sane
* You can now add or override any config parameter for any MultiQC plot! See [the documentation](http://multiqc.info/docs/#customising-plots) for more info.
* Allow `table_columns_placement` config to work with table IDs as well as column namespaces. See [#841](https://github.com/ewels/MultiQC/issues/841).
* Improved visual spacing between grouped bar plots


#### Bug Fixes:
* Custom content no longer clobbers `col1_header` table configs
* The option `--file-list` that refers to a text file with file paths to analyse will no longer ignore directory paths
* [Sample name directory prefixes](https://multiqc.info/docs/#sample-names-prefixed-with-directories) are now added _after_ cleanup.
* If a module is run multiple times in one report, it's CSS and JS files will only be included once (`default` template)




## [MultiQC v1.6](https://github.com/ewels/MultiQC/releases/tag/v1.6) - 2018-08-04

Some of these updates are thanks to the efforts of people who attended the [NASPM](https://twitter.com/NordicGenomics) 2018 MultiQC hackathon session. Thanks to everyone who attended!

#### New Modules:
* [**fastp**](https://github.com/OpenGene/fastp)
    * An ultra-fast all-in-one FASTQ preprocessor (QC, adapters, trimming, filtering, splitting...)
    * Module started by [@florianduclot](https://github.com/florianduclot/) and completed by [@ewels](https://github.com/ewels/)
* [**hap.py**](https://github.com/Illumina/hap.py)
    * Hap.py is a set of programs based on htslib to benchmark variant calls against gold standard truth datasets
    * Module written by [@tsnowlan](https://github.com/tsnowlan/)
* [**Long Ranger**](https://support.10xgenomics.com/genome-exome/software/pipelines/latest/what-is-long-ranger)
    * Works with data from the 10X Genomics Chromium. Performs sample demultiplexing, barcode processing, alignment, quality control, variant calling, phasing, and structural variant calling.
    * Module written by [@remiolsen](https://github.com/remiolsen/)
* [**miRTrace**](https://github.com/friedlanderlab/mirtrace)
    * A quality control software for small RNA sequencing data.
    * Module written by [@chuan-wang](https://github.com/chuan-wang/)


#### Module updates:
* **BCFtools**
    * New plot showing SNP statistics versus quality of call from bcftools stats ([@MaxUlysse](https://github.com/MaxUlysse) and [@Rotholandus](https://github.com/Rotholandus))
* **BBMap**
    * Support added for BBDuk kmer-based adapter/contaminant filtering summary stats ([@boulund](https://github.com/boulund)
* **FastQC**
    * New read count plot, split into unique and duplicate reads if possible.
    * Help text added for all sections, mostly copied from the excellent FastQC help.
    * Sequence duplication plot rescaled
* **FastQ Screen**
    * Samples in large-sample-number plot are now sorted alphabetically ([@hassanfa](https://github.com/hassanfa)
* **MACS2**
    * Output is now more tolerant of missing data (no plot if no data)
* **Peddy**
    * Background samples now shown in ancestry PCA plot ([@roryk](https://github.com/roryk))
    * New plot showing sex checks versus het ratios, supporting unknowns ([@oyvinev](https://github.com/oyvinev))
* **Picard**
    * New submodule to handle `ValidateSamFile` reports ([@cpavanrun](https://github.com/cpavanrun))
    * WGSMetrics now add the mean and standard-deviation coverage to the general stats table (hidden) ([@cpavanrun](https://github.com/cpavanrun))
* **Preseq**
    * New config option to plot preseq plots with unique old coverage on the y axis instead of read count
    * Code refactoring by [@vladsaveliev](https://github.com/vladsaveliev)
* **QUAST**
    * Null values (`-`) in reports now handled properly. Bargraphs always shown despite varying thresholds. ([@vladsaveliev](https://github.com/vladsaveliev))
* **RNA-SeQC**
    * Don't create the report section for Gene Body Coverage if no data is given
* **Samtools**
    * Fixed edge case bug where MultiQC could crash if a sample had zero count coverage with idxstats.
    * Adds % proper pairs to general stats table
* **Skewer**
    * Read length plot rescaled
* **Tophat**
    * Fixed bug where some samples could be given a blank sample name ([@lparsons](https://github.com/lparsons))
* **VerifyBamID**
    * Change column header help text for contamination to match percentage output ([@chapmanb](https://github.com/chapmanb))

#### New MultiQC Features:
* New config option `remove_sections` to skip specific report sections from modules
* Add `path_filters_exclude` to exclude certain files when running modules multiple times. You could previously only include certain files.
* New `exclude_*` keys for file search patterns
    * Have a subset of patterns to exclude otherwise detected files with, by filename or contents
* Command line options all now use mid-word hyphens (not a mix of hyphens and underscores)
    * Old underscore terms still maintained for backwards compatibility
* Flag `--view-tags` now works without requiring an "analysis directory".
* Removed Python dependency for `enum34` ([@boulund](https://github.com/boulund))
* Columns can be added to `General Stats` table for custom content/module.
* New `--ignore-symlinks` flag which will ignore symlinked directories and files.
* New `--no-megaqc-upload` flag which disables automatically uploading data to MegaQC

#### Bug Fixes
* Fix path_filters for top_modules/module_order configuration only selecting if *all* globs match. It now filters searches that match *any* glob.
* Empty sample names from cleaning are now no longer allowed
* Stop prepend_dirs set in the config from getting clobbered by an unpassed CLI option ([@tsnowlan](https://github.com/tsnowlan))
* Modules running multiple times now have multiple sets of columns in the General Statistics table again, instead of overwriting one another.
* Prevent tables from clobbering sorted row orders.
* Fix linegraph and scatter plots data conversion (sporadically the incorrect `ymax` was used to drop data points) ([@cpavanrun](https://github.com/cpavanrun))
* Adjusted behavior of ceiling and floor axis limits
* Adjusted multiple file search patterns to make them more specific
    * Prevents the wrong module from accidentally slurping up output from a different tool. By [@cpavanrun](https://github.com/cpavanrun) (see [PR #727](https://github.com/ewels/MultiQC/pull/727))
* Fixed broken report bar plots when `-p`/`--export-plots` was specified (see issue [#801](https://github.com/ewels/MultiQC/issues/801))





## [MultiQC v1.5](https://github.com/ewels/MultiQC/releases/tag/v1.5) - 2018-03-15

#### New Modules:
* [**HiCPro**](https://github.com/nservant/HiC-Pro) - New module!
    * HiCPro: Quality controls and processing of Hi-C
    * Module written by [@nservant](https://github.com/nservant),
* [**DeDup**](http://www.github.com/apeltzer/DeDup) - New module!
    * DeDup: Improved Duplicate Removal for merged/collapsed reads in ancient DNA analysis
    * Module written by [@apeltzer](https://github.com/apeltzer),
* [**Clip&Merge**](http://github.com/apeltzer/ClipAndMerge) - New module!
    * Clip&Merge: Adapter clipping and read merging for ancient DNA analysis
    * Module written by [@apeltzer](https://github.com/apeltzer),

#### Module updates:
* **bcl2fastq**
    * Catch `ZeroDivisionError` exceptions when there are 0 reads ([@aledj2](https://github.com/aledj2))
    * Add parsing of `TrimmedBases` and new General Stats column for % bases trimmed ([@matthdsm](https://github.com/matthdsm)).
* **BUSCO**
    * Fixed configuration bug that made all sample names become `'short'`
* **Custom Content**
    * Parsed tables now exported to `multiqc_data` files
* **Cutadapt**
    * Refactor parsing code to collect all length trimming plots
* **FastQC**
    * Fixed starting y-axis label for GC-content lineplot being incorrect.
* **HiCExplorer**
    * Updated to work with v2.0 release.
* **Homer**
    * Made parsing of `tagInfo.txt` file more resilient to variations in file format so that it works with new versions of Homer.
    * Kept order of chromosomes in coverage plot consistent.
* **Peddy**
    * Switch `Sex error` logic to `Correct sex` for better highlighting ([@aledj2](https://github.com/aledj2))
* **Picard**
    * Updated module and search patterns to recognise new output format from Picard version >= 2.16 and GATK output.
* **Qualimap BamQC**
    * Fixed bug where start of _Genome Fraction_ could have a step if target is 100% covered.
* **RNA-SeQC**
    * Added rRNA alignment stats to summary table [@Rolandde](https://github.com/Rolandde)
* **RSeqC**
    * Fixed read distribution plot by adding category for `other_intergenic` (thanks to [@moxgreen](https://github.com/moxgreen))
    * Fixed a dodgy plot title (Read GC content)
* **Supernova**
    * Added support for Supernova 2.0 reports. Fixed a TypeError bug when using txt reports only. Also a bug when parsing empty histogram files.

#### New MultiQC Features:
* Invalid choices for `--module` or `--exclude` now list the available modules alphabetically.
* Linting now checks for presence in `config.module_order` and tags.

#### Bug Fixes
* Excluding modules now works in combination with using module tags.
* Fixed edge-case bug where certain combinations of `output_fn_name` and `data_dir_name` could trigger a crash
* Conditional formatting - values are now longer double-labelled
* Made config option `extra_series` work in scatter plots the same way that it works for line plots
* Locked the `matplotlib` version to `v2.1.0` and below
    * Due to [two](https://github.com/matplotlib/matplotlib/issues/10476) [bugs](https://github.com/matplotlib/matplotlib/issues/10784) that appeared in `v2.2.0` - will remove this constraint when there's a new release that works again.





## [MultiQC v1.4](https://github.com/ewels/MultiQC/releases/tag/v1.4) - 2018-01-11

A slightly earlier-than-expected release due to a new problem with dependency packages that is breaking MultiQC installations since 2018-01-11.

#### New Modules:
* [**Sargasso**](http://statbio.github.io/Sargasso/)
    * Parses output from Sargasso - a tool to separate mixed-species RNA-seq reads according to their species of origin
    * Module written by [@hxin](https://github.com/hxin/)
* [**VerifyBAMID**](https://genome.sph.umich.edu/wiki/VerifyBamID)
    * Parses output from VerifyBAMID - a tool to detect contamination in BAM files.
    * Adds the `CHIPMIX` and `FREEMIX` columns to the general statistics table.
    * Module written by [@aledj2](https://github.com/aledj2/)

#### Module updates:
* **MACS2**
    * Updated to work with output from older versions of MACS2 by [@avilella](https://github.com/avilella/)
* **Peddy**
    * Add het check plot to suggest potential contamination by [@aledj2](https://github.com/aledj2)
* **Picard**
    * Picard HsMetrics `HS_PENALTY` plot now has correct axis labels
    * InsertSizeMetrics switches commas for points if it can't convert floats. Should help some european users.
* **QoRTs**
    * Added support for new style of output generated in the v1.3.0 release
* **Qualimap**
    * New `Error rate` column in General Statistics table, added by [@Cashalow](https://github.com/Cashalow/)
        * Hidden by default - customise your MultiQC config to always show this column (see [docs](http://multiqc.info/docs/#hiding-columns))
* **QUAST**
    * New option to customise the default display of contig count and length (eg. `bp` instead of `Mbp`).
    * See [documentation](http://multiqc.info/docs/#quast). Written by [@ewels](https://github.com/ewels/) and [@Cashalow](https://github.com/Cashalow/)
* **RSeQC**
    * Removed normalisation in Junction Saturation plot. Now raw counts instead of % of total junctions.

#### New MultiQC Features:
* Conditional formatting / highlighting of cell contents in tables
    * If you want to make values that match a criteria stand out more, you can now write custom rules and formatting instructions for tables.
    * For instructions, see [the documentation](http://multiqc.info/docs/#conditional-formatting)
* New `--lint` option which is strict about best-practices for writing new modules
    * Useful when writing new modules and code as it throws warnings
    * Currently only implemented for bar plots and a few other places. More linting coming soon...
* If MultiQC breaks and shows am error message, it now reports the filename of the last log it found
    * Hopefully this will help with debugging / finding dodgy input data

#### Bug Fixes
* Addressed new dependency error with conflicting package requirements
    * There was a conflict between the `networkx`, `colormath` and `spectra` releases.
    * I previously forced certain software versions to get around this, but `spectra` has now updated with the unfortunate effect of introducing a new dependency clash that halts installation.
* Fixed newly introduced bug where Custom Content MultiQC config file search patterns had been broken
* Updated pandoc command used in `--pdf` to work with new releases of Pandoc
* Made config `table_columns_visible` module name key matching case insensitive to make less frustrating





## [MultiQC v1.3](https://github.com/ewels/MultiQC/releases/tag/v1.3) - 2017-11-03

#### Breaking changes - custom search patterns
Only for users with custom search patterns for the `bowtie` or `star`: you will
need to update your config files - the `bowtie` search key is now `bowtie1`,
`star_genecounts` is now `star/genecounts`.

For users with custom modules - search patterns _must_ now conform to the search
pattern naming convention: `modulename` or `modulename/anything` (the search pattern
string beginning with the name of your module, anything you like after the first `/`).

#### New Modules:
* [**10X Supernova**](https://support.10xgenomics.com/de-novo-assembly/software/overview/welcome)
    * Parses statistics from the _de-novo_ Supernova software.
    * Module written by [@remiolsen](https://github.com/remiolsen/)
* [**BBMap**](https://sourceforge.net/projects/bbmap/)
    * Plot metrics from a number of BBMap tools, a suite of DNA/RNA mapping tools and utilities
    * Module written by [@boulund](https://github.com/boulund/) and [@epruesse](https://github.com/epruesse/)
* [**deepTools**](https://github.com/fidelram/deepTools) - new module!
    * Parse text output from `bamPEFragmentSize`, `estimateReadFiltering`, `plotCoverage`, `plotEnrichment`, and `plotFingerprint`
    * Module written by [@dpryan79](https://github.com/dpryan79/)
* [**Homer Tag Directory**](http://homer.ucsd.edu/homer/ngs/tagDir.html) - new submodule!
    * Module written by [@rdali](https://github.com/rdali/)
* [**illumina InterOp**](http://illumina.github.io/interop/index.html)
    * Module to parse metrics from illumina sequencing runs and demultiplexing, generated by the InterOp package
    * Module written by [@matthdsm](https://github.com/matthdsm/)
* [**RSEM**](https://deweylab.github.io/RSEM/) - new module!
    * Parse `.cnt` file comming from rsem-calculate-expression and plot read repartitions (Unalignable, Unique, Multi ...)
    * Module written by [@noirot](https://github.com/noirot/)
* [**HiCExplorer**](https://github.com/maxplanck-ie/HiCExplorer)
    * New module to parse the log files of `hicBuildMatrix`.
    * Module written by [@joachimwolff](https://github.com/joachimwolff/)

#### Module updates:
* **AfterQC**
    * Handle new output format where JSON summary key changed names.
* **bcl2fastq**
    * Clusters per sample plot now has tab where counts are categoried by lane.
* **GATK**
    * New submodule to handle Base Recalibrator stats, written by [@winni2k](https://github.com/winni2k/)
* **HiSAT2**
    * Fixed bug where plot title was incorrect if both SE and PE bargraphs were in one report
* **Picard HsMetrics**
    * Parsing code can now handle commas for decimal places
* **Preseq**
    * Updated odd file-search pattern that limited input files to 500kb
* **QoRTs**
    * Added new plots, new helptext and updated the module to produce a lot more output.
* **Qualimap BamQC**
    * Fixed edge-case bug where the refactored coverage plot code could raise an error from the `range` call.
* Documentation and link fixes for Slamdunk, GATK, bcl2fastq, Adapter Removal, FastQC and main docs
    * Many of these spotted and fixed by [@juliangehring](https://github.com/juliangehring/)
* Went through all modules and standardised plot titles
    * All plots should now have a title with the format _Module name: Plot name_

#### New MultiQC Features:
* New MultiQC docker image
    * Ready to use docker image now available at https://hub.docker.com/r/ewels/multiqc/ (200 MB)
    * Uses automated builds - pull `:latest` to get the development version, future releases will have stable tags.
    * Written by [@MaxUlysse](https://github.com/MaxUlysse/)
* New `module_order` config options allow modules to be run multiple times
    * Filters mean that a module can be run twice with different sets of files (eg. before and after trimming)
    * Custom module config parameters can be passed to module for each run
* File search refactored to only search for running modules
    * Makes search much faster when running with lots of files and limited modules
    * For example, if using `-m star` to only use the STAR module, all other file searches now skipped
* File search now warns if an unrecognised search type is given
* MultiQC now saves nearly all parsed data to a structured output file by default
    * See `multiqc_data/multiqc_data.json`
    * This can be turned off by setting `config.data_dump_file: false`
* Verbose logging when no log files found standardised. Less duplication in code and logs easier to read!
* New documentation section describing how to use MultiQC with Galaxy
* Using `shared_key: 'read_counts'` in table header configs now applies relevant defaults

#### Bug Fixes
* Installation problem caused by changes in upstream dependencies solved by stricter installation requirements
* Minor `default_dev` directory creation bug squashed
* Don't prepend the directory separator (`|`) to sample names with `-d` when there are no subdirs
* `yPlotLines` now works even if you don't set `width`





## [MultiQC v1.2](https://github.com/ewels/MultiQC/releases/tag/v1.2) - 2017-08-16

#### CodeFest 2017 Contributions
We had a fantastic group effort on MultiQC at the [2017 BOSC CodeFest](https://www.open-bio.org/wiki/Codefest_2017).
Many thanks to those involved!

#### New Modules:
* [**AfterQC**](https://github.com/OpenGene/AfterQC) - New module!
    * Added parsing of the _AfterQC_ json file data, with a plot of filtered reads.
    * Work by [@raonyguimaraes](https://github.com/raonyguimaraes)
* [**bcl2fastq**](https://support.illumina.com/sequencing/sequencing_software/bcl2fastq-conversion-software.html)
    * bcl2fastq can be used to both demultiplex data and convert BCL files to FASTQ file formats for downstream analysis
    * New module parses JSON output from recent versions and summarises some key statistics from the demultiplexing process.
    * Work by [@iimog](https://github.com/iimog) (with a little help from [@tbooth](https://github.com/tbooth) and [@ewels](https://github.com/ewels))
* [**leeHom**](https://github.com/grenaud/leeHom)
    * leeHom is a program for the Bayesian reconstruction of ancient DNA
* [**VCFTools**](https://vcftools.github.io)
    * Added initial support for VCFTools `relatedness2`
    * Added support for VCFTools `TsTv-by-count` `TsTv-by-qual` `TsTv-summary`
    * Module written by [@mwhamgenomics](https://github.com/mwhamgenomics)

#### Module updates:
* **FastQ Screen**
    * Gracefully handle missing data from very old FastQ Screen versions.
* **RNA-SeQC**
    * Add new transcript-associated reads plot.
* **Picard**
    * New submodule to handle output from `TargetedPcrMetrics`
* **Prokka**
    * Added parsing of the `# CRISPR arrays` data from Prokka when available ([@asetGem](https://github.com/asetGem))
* **Qualimap**
    * Some code refactoring to radically improve performance and run times, especially with high coverage datasets.
    * Fixed bug where _Cumulative coverage genome fraction_ plot could be truncated.

#### New MultiQC Features:
* New module help text
    * Lots of additional help text was written to make MultiQC report plots easier to interpret.
    * Updated modules:
        * Bowtie
        * Bowtie 2
        * Prokka
        * Qualimap
        * SnpEff
    * Elite team of help-writers:
        * [@tabwalsh](https://github.com/tabwalsh)
        * [@ddesvillechabrol](https://github.com/tabwalsh)
        * [@asetGem](https://github.com/asetGem)
* New config option `section_comments` allows you to add custom comments above specific sections in the report
* New `--tags` and `--view_tags` command line options
    * Modules can now be given tags (keywords) and filtered by those. So running `--tags RNA` will only run MultiQC modules related to RNA analysis.
    * Work by [@Hammarn](https://github.com/Hammarn)
* Back-end configuration options to specify the order of table columns
    * Modules and user configs can set priorities for columns to customise where they are displayed
    * Work by [@tbooth](https://github.com/tbooth)
* Added framework for proper unit testing
    * Previous start on unit tests tidied up, new blank template and tests for the `clean_sample_name` functionality.
    * Added to Travis and Appveyor for continuous integration testing.
    * Work by [@tbooth](https://github.com/tbooth)
* Bug fixes and refactoring of report configuration saving / loading
    * Discovered and fixed a bug where a report config could only be loaded once
    * Work by [@DennisSchwartz](https://github.com/DennisSchwartz)
* Table column row headers (sample names) can now be numeric-only.
    * Work by [@iimog](https://github.com/iimog)
* Improved sample name cleaning functionality
    * Added option `regex_keep` to clean filenames by _keeping_ the matching part of a pattern
    * Work by [@robinandeer](https://github.com/robinandeer)
* Handle error when invalid regexes are given in reports
    * Now have a nice toast error warning you and the invalid regexes are highlighted
    * Previously this just crashed the whole report without any warning
    * Work by [@robinandeer](https://github.com/robinandeer)
* Command line option `--dirs-depth` now sets `-d` to `True` (so now works even if `-d` isn't also specified).
* New config option `config.data_dump_file` to export as much data as possible to `multiqc_data/multiqc_data.json`
* New code to send exported JSON data to a a web server
    * This is in preparation for the upcoming MegaQC project. Stay tuned!

#### Bug Fixes:
* Specifying multiple config files with `-c`/`--config` now works as expected
    * Previously this would only read the last specified
* Fixed table rendering bug that affected Chrome v60 and IE7-11
    * Table cell background bars weren't showing up. Updated CSS to get around this rendering error.
* HTML ID cleanup now properly cleans strings so that they work with jQuery as expected.
* Made bar graph sample highlighting work properly again
* Config `custom_logo` paths can now be relative to the config file (or absolute as before)
* Report doesn't keep annoyingly telling you that toolbox changes haven't been applied
    * Now uses more subtle _toasts_ and only when you close the toolbox (not every click).
* Switching report toolbox options to regex mode now enables the _Apply_ button as it should.
* Sorting table columns with certain suffixes (eg. `13X`) no works properly (numerically)
* Fixed minor bug in line plot data smoothing (now works with unsorted keys)

---

## [MultiQC v1.1](https://github.com/ewels/MultiQC/releases/tag/v1.1) - 2017-07-18

#### New Modules:

* [**BioBloom Tools**](https://github.com/bcgsc/biobloom)
    * Create Bloom filters for a given reference and then to categorize sequences
* [**Conpair**](https://github.com/nygenome/Conpair)
    * Concordance and contamination estimator for tumor–normal pairs
* [**Disambiguate**](https://github.com/AstraZeneca-NGS/disambiguate)
    * Bargraph displaying the percentage of reads aligning to two different reference genomes.
* [**Flexbar**](https://github.com/seqan/flexbar)
    * Flexbar is a tool for flexible barcode and adapter removal.
* [**HISAT2**](https://ccb.jhu.edu/software/hisat2/)
    * New module for the HISAT2 aligner.
    * Made possible by updates to HISAT2 logging by @infphilo (requires `--new-summary` HISAT2 flag).
* [**HOMER**](http://homer.ucsd.edu/homer/)
    * Support for summary statistics from the `findPeaks` tool.
* [**Jellyfish**](http://www.cbcb.umd.edu/software/jellyfish/)
    * Histograms to estimate library complexity and coverage from k-mer content.
    * Module written by @vezzi
* [**MACS2**](https://github.com/taoliu/MACS)
    * Summary of redundant rate from MACS2 peak calling.
* [**QoRTs**](http://hartleys.github.io/QoRTs/)
    * QoRTs is toolkit for analysis, QC and data management of RNA-Seq datasets.
* [**THetA2**](http://compbio.cs.brown.edu/projects/theta/)
    * THeTA2 _(Tumor Heterogeneity Analysis)_ estimates tumour purity and clonal / subclonal copy number.

#### Module updates:

* **BCFtools**
    * Option to collapse complementary changes in substitutions plot, useful for non-strand specific experiments (thanks to @vladsaveliev)
* **Bismark**
    * M-Bias plots no longer show read 2 for single-end data.
* **Custom Content**
    * New option to print raw HTML content to the report.
* **FastQ Screen**
    * Fixed edge-case bug where many-sample plot broke if total number of reads was less than the subsample number.
    * Fixed incorrect logic of config option `fastqscreen_simpleplot` (thanks to @daler)
    * Organisms now alphabetically sorted in fancy plot so that order is nonrandom (thanks to @daler)
    * Fixed bug where `%No Hits` was missed in logs from recent versions of FastQ Screen.
* **HTSeq Counts**
    * Fixed but so that module still works when `--additional-attr` is specified in v0.8 HTSeq above (thanks to @nalcala)
* **Picard**
    * CollectInsertSize: Fixed bug that could make the General Statistics _Median Insert Size_ value incorrect.
    * Fixed error in sample name regex that left trailing `]` characters and was generally broken (thanks to @jyh1 for spotting this)
* **Preseq**
    * Improved plots display (thanks to @vladsaveliev)
* **Qualimap**
    * Only calculate bases over target coverage for values in General Statistics. Should give a speed increase for very high coverage datasets.
* **QUAST**
    * Module is now compatible with runs from [MetaQUAST](http://quast.sourceforge.net/metaquast) (thanks to @vladsaveliev)
* **RSeQC**
    * Changed default order of sections
    * Added config option to reorder and hide module report sections

#### New MultiQC features:

* If a report already exists, execution is no longer halted.
    * `_1` is appended to the filename, iterating if this also exists.
    * `-f`/`--force` still overwrites existing reports as before
    * Feature written by [@Hammarn](https://github.com/Hammarn)
* New ability to run modules multiple times in a single report
    * Each run can be given different configuration options, including filters for input files
    * For example, have FastQC after trimming as well as FastQC before trimming.
    * See the relevant [documentation](http://multiqc.info/docs/#order-of-modules) for more instructions.
* New option to customise the order of report _sections_
    * This is in addition / alternative to changing the order of module execution
    * Allows one module to have sections in multiple places (eg. Custom Content)
* Tables have new column options `floor`, `ceiling` and `minRange`.
* Reports show warning if JavaScript is disabled
* Config option `custom_logo` now works with file paths relative to config file directory and cwd.

#### Bug Fixes:

* Table headers now sort columns again after scrolling the table
* Fixed buggy table header tooltips
* Base `clean_s_name` function now strips excess whitespace.
* Line graphs don't smooth lines if not needed (number of points < maximum number allowed)
* PDF output now respects custom output directory.

---

## [MultiQC v1.0](https://github.com/ewels/MultiQC/releases/tag/v1.0) - 2017-05-17
Version 1.0! This release has been a long time coming and brings with it some fairly
major improvements in speed, report filesize and report performance. There's also
a bunch of new modules, more options, features and a whole lot of bug fixes.

The version number is being bumped up to 1.0 for a couple of reasons:

1. MultiQC is now _(hopefully)_ relatively stable. A number of facilities and users
   are now using it in a production setting and it's published. It feels like it
   probably deserves v1 status now somehow.
2. This update brings some fairly major changes which will break backwards
   compatibility for plugins. As such, semantic versioning suggests a change in
   major version number.

### Breaking Changes
For most people, you shouldn't have any problems upgrading. There are two
scenarios where you may need to make changes with this update:

#### 1. You have custom file search patterns
Search patterns have been flattened and may no longer have arbitrary depth.
For example, you may need to change the following:
```yaml
fastqc:
    data:
        fn: 'fastqc_data.txt'
    zip:
        fn: '*_fastqc.zip'
```
to this:
```yaml
fastqc/data:
    fn: 'fastqc_data.txt'
fastqc/zip:
    fn: '*_fastqc.zip'
```
See the [documentation](http://multiqc.info/docs/#step-1-find-log-files) for instructions on how to write the new file search syntax.

See [`search_patterns.yaml`](multiqc/utils/search_patterns.yaml) for the new module search keys
and more examples.

####  2. You have custom plugins / modules / external code
To see what changes need to applied to your custom plugin code, please see the [MultiQC docs](http://multiqc.info/docs/#v1.0-updates).

#### New Modules:

* [**Adapter Removal**](https://github.com/mikkelschubert/adapterremoval)
    * AdapterRemoval v2 - rapid adapter trimming, identification, and read merging
* [**BUSCO**](http://busco.ezlab.org/)
    * New module for the `BUSCO v2` tool, used for assessing genome assembly and annotation completeness.
* [**Cluster Flow**](http://clusterflow.io)
    * Cluster Flow is a workflow tool for bioinformatics pipelines. The new module parses executed tool commands.
* [**RNA-SeQC**](http://archive.broadinstitute.org/cancer/cga/rna-seqc)
    * New module to parse output from RNA-SeQC, a java program which computes a series
    of quality control metrics for RNA-seq data.
* [**goleft indexcov**](https://github.com/brentp/goleft/tree/master/indexcov)
    * [goleft indexcov](https://github.com/brentp/goleft/tree/master/indexcov) uses the PED and ROC
    data files to create diagnostic plots of coverage per sample, helping to identify sample gender and coverage issues.
    * Thanks to @chapmanb and @brentp
* [**SortMeRNA**](http://bioinfo.lifl.fr/RNA/sortmerna/)
    * New module for `SortMeRNA`, commonly used for removing rRNA contamination from datasets.
    * Written by @bschiffthaler

#### Module updates:

* **Bcftools**
    * Fixed bug with display of indels when only one sample
* **Cutadapt**
    * Now takes the filename if the sample name is `-` (stdin). Thanks to @tdido
* **FastQC**
    * Data for the Sequence content plot can now be downloaded from reports as a JSON file.
* **FastQ Screen**
    * Rewritten plotting method for high sample numbers plot (~ > 20 samples)
    * Now shows counts for single-species hits and bins all multi-species hits
    * Allows plot to show proper percentage view for each sample, much easier to interpret.
* **HTSeq**
    * Fix bug where header lines caused module to crash
* **Picard**
    * New `RrbsSummaryMetrics` Submodule!
    * New `WgsMetrics` Submodule!
    * `CollectGcBiasMetrics` module now prints summary statistics to `multiqc_data` if found. Thanks to @ahvigil
* **Preseq**
    * Now trims the x axis to the point that meets 90% of `min(unique molecules)`.
  	Hopefully prevents ridiculous x axes without sacrificing too much useful information.
    * Allows to show estimated depth of coverage instead of less informative molecule counts
  	(see [details](http://multiqc.info/docs/#preseq)).
    * Plots dots with externally calculated real read counts (see [details](http://multiqc.info/docs/#preseq)).
* **Qualimap**
    * RNASeq Transcript Profile now has correct axis units. Thanks to @roryk
    * BamQC module now doesn't crash if reports don't have genome gc distributions
* **RSeQC**
    * Fixed Python3 error in Junction Saturation code
    * Fixed JS error for Junction Saturation that made the single-sample combined plot only show _All Junctions_

#### Core MultiQC updates:
* Change in module structure and import statements (see [details](http://multiqc.info/docs/#v1.0-updates)).
* Module file search has been rewritten (see above changes to configs)
    * Significant improvement in search speed (test dataset runs in approximately half the time)
    * More options for modules to find their logs, eg. filename and contents matching regexes (see the [docs](http://multiqc.info/docs/#step-1-find-log-files))
* Report plot data is now compressed, significantly reducing report filesizes.
* New `--ignore-samples` option to skip samples based on parsed sample name
    * Alternative to filtering by input filename, which doesn't always work
    * Also can use config vars `sample_names_ignore` (glob patterns) and `sample_names_ignore_re` (regex patterns).
* New `--sample-names` command line option to give file with alternative sample names
    * Allows one-click batch renaming in reports
* New `--cl_config` option to supply MultiQC config YAML directly on the command line.
* New config option to change numeric multiplier in General Stats
    * For example, if reports have few reads, can show `Thousands of Reads` instead of `Millions of Reads`
    * Set config options `read_count_multiplier`, `read_count_prefix` and `read_count_desc`
* Config options `decimalPoint_format` and `thousandsSep_format` now apply to tables as well as plots
    * By default, thosands will now be separated with a space and `.` used for decimal places.
* Tables now have a maximum-height by default and scroll within this.
    * Speeds up report rendering in the web browser and makes report less stupidly long with lots of samples
    * Button beneath table toggles full length if you want a zoomed-out view
    * Refactored and removed previous code to make the table header "float"
    * Set `config.collapse_tables` to `False` to disable table maximum-heights
* Bar graphs and heatmaps can now be zoomed in on
    * Interactive plots sometimes hide labels due to lack of space. These can now be zoomed in on to see specific samples in more detail.
* Report plots now load sequentially instead of all at once
    * Prevents the browser from locking up when large reports load
* Report plot and section HTML IDs are now sanitised and checked for duplicates
* New template available (called _sections_) which has faster loading
    * Only shows results from one module at a time
    * Makes big reports load in the browser much more quickly, but requires more clicking
    * Try it out by specifying `-t sections`
* Module sections tidied and refactored
    * New helper function `self.add_section()`
    * Sections hidden in nav if no title (no more need for the hacky `self.intro += `)
    * Content broken into `description`, `help` and `plot`, with automatic formatting
    * Empty module sections are now skipped in reports. No need to check if a plot function returns `None`!
    * Changes should be backwards-compatible
* Report plot data export code refactored
    * Now doesn't export hidden samples (uses HighCharts [export-csv](https://github.com/highcharts/export-csv) plugin)
* Handle error when `git` isn't installed on the system.
* Refactored colouring of table cells
    * Was previously done in the browser using [chroma.js](http://gka.github.io/chroma.js/)
    * Now done at report generation time using the [spectra](https://pypi.python.org/pypi/spectra) package
    * Should helpfully speed up report rendering time in the web browser, especially for large reports
* Docs updates (thanks to @varemo)
* Previously hidden log file `.multiqc.log` renamed to `multiqc.log` in `multiqc_data`
* Added option to load MultiQC config file from a path specified in the environment variable `MULTIQC_CONFIG_PATH`
* New table configuration options
    * `sortRows: False` prevents table rows from being sorted alphabetically
    * `col1_header` allows the default first column header to be changed from "Sample Name"
* Tables no longer show _Configure Columns_ and _Plot_ buttons if they only have a single column
* Custom content updates
    * New `custom_content`/`order` config option to specify order of Custom Content sections
    * Tables now use the header for the first column instead of always having `Sample Name`
    * JSON + YAML tables now remember order of table columns
    * Many minor bugfixes
* Line graphs and scatter graphs axis limits
    * If limits are specified, data exceeding this is no longer saved in report
    * Visually identical, but can make report file sizes considerable smaller in some cases
* Creating multiple plots without a config dict now works (previously just gave grey boxes in report)
* All changes are now tested on a Windows system, using [AppVeyor](https://ci.appveyor.com/project/ewels/multiqc/)
* Fixed rare error where some reports could get empty General Statistics tables when no data present.
* Fixed minor bug where config option `force: true` didn't work. Now you don't have to always specify `-f`!


---

## [MultiQC v0.9](https://github.com/ewels/MultiQC/releases/tag/v0.9) - 2016-12-21
A major new feature is released in v0.9 - support for _custom content_. This means
that MultiQC can now easily include output from custom scripts within reports without
the need for a new module or plugin. For more information, please see the
[MultiQC documentation](http://multiqc.info/docs/#custom-content).

#### New Modules:

* [**HTSeq**](http://www-huber.embl.de/HTSeq/doc/count.html)
    * New module for the `htseq-count` tool, often used in RNA-seq analysis.
* [**Prokka**](http://www.vicbioinformatics.com/software.prokka.shtml)
    * Prokka is a software tool for the rapid annotation of prokaryotic genomes.
* [**Slamdunk**](http://t-neumann.github.io/slamdunk/)
    * Slamdunk is a software tool to analyze SLAMSeq data.
* [**Peddy**](https://github.com/brentp/peddy)
    * Peddy calculates genotype :: pedigree correspondence checks, ancestry checks and sex checks using VCF files.

#### Module updates:

* **Cutadapt**
    * Fixed bug in General Stats table number for old versions of cutadapt (pre v1.7)
    * Added support for _really_ old cutadapt logs (eg. v.1.2)
* **FastQC**
    * New plot showing total overrepresented sequence percentages.
    * New option to parse a file containing a theoretical GC curve to display in the background.
        * Human & Mouse Genome / Transcriptome curves bundled, or make your own using
          [fastqcTheoreticalGC](https://github.com/mikelove/fastqcTheoreticalGC). See the
          [MultiQC docs](http://multiqc.info/docs/#fastqc) for more information.
* **featureCounts**
    * Added parsing checks and catch failures for when non-featureCounts files are picked up by accident
* **GATK**
    * Fixed logger error in VariantEval module.
* **Picard**
    * Fixed missing sample overwriting bug in `RnaSeqMetrics`
    * New feature to customise coverage shown from `HsMetrics` in General Statistics table
    see the [docs](http://multiqc.info/docs/#picard) for info).
    * Fixed compatibility problem with output from `CollectMultipleMetrics` for `CollectAlignmentSummaryMetrics`
* **Preseq**
    * Module now recognises output from `c_curve` mode.
* **RSeQC**
    * Made the gene body coverage plot show the percentage view by default
    * Made gene body coverage properly handle sample names
* **Samtools**
    * New module to show duplicate stats from `rmdup` logs
    * Fixed a couple of niggles in the idxstats plot
* **SnpEff**
    * Fixed swapped axis labels in the Variant Quality plot
* **STAR**
    * Fixed crash when there are 0 unmapped reads.
    * Sample name now taken from the directory name if no file prefix found.
* **Qualimap BamQC**
    * Add a line for pre-calculated reference genome GC content
    * Plot cumulative coverage for values above 50x, align with the coverage histogram.
    * New ability to customise coverage thresholds shown in General Statistics table
    (see the [docs](http://multiqc.info/docs/#qualimap) for info).

#### Core MultiQC updates:
* Support for _custom content_ (see top of release notes).
* New ninja report tool: make scatter plots of any two table columns!
* Plot data now saved in `multiqc_data` when 'flat' image plots are created
    * Allows you easily re-plot the data (eg. in Excel) for further downstream investigation
* Added _'Apply'_ button to Highlight / Rename / Hide.
    * These tools can become slow with large reports. This means that you can enter several
    things without having to wait for the report to replot each change.
* Report heatmaps can now be sorted by highlight
* New config options `decimalPoint_format` and `thousandsSep_format`
    * Allows you to change the default `1 234.56` number formatting for plots.
* New config option `top_modules` allows you to specify modules that should come at the top of the report
* Fixed bar plot bug where missing categories could shift data between samples
* Report title now printed in the side navigation
* Missing plot IDs added for easier plot exporting
* Stopped giving warnings about skipping directories (now a debug message)
* Added warnings in report about missing functionality for flat plots (exporting and toolbox)
* Export button has contextual text for images / data
* Fixed a bug where user config files were loaded twice
* Fixed bug where module order was random if `--module` or `--exclude` was used.
* Refactored code so that the order of modules can be changed in the user config
* Beefed up code + docs in scatter plots back end and multiple bar plots.
* Fixed a few back end nasties for Tables
    * Shared-key columns are no longer forced to share colour schemes
    * Fixed bug in lambda modified values when format string breaks
    * Supplying just data with no header information now works as advertised
* Improvements to back end code for bar plots
    * New `tt_decimals` and `tt_suffix` options for bar plots
    * Bar plots now support `yCeiling`, `yFloor` and `yMinRange`, as with line plots.
    * New option `hide_zero_cats:False` to force legends to be shown even when all data is 0
* General Stats _Showing x of y_ columns count is fixed on page load.
* Big code whitespace cleanup

---

## [MultiQC v0.8](https://github.com/ewels/MultiQC/releases/tag/v0.8) - 2016-09-26

#### New Modules:

* [**GATK**](https://software.broadinstitute.org/gatk/)
    * Added support for VariantEval reports, only parsing a little of the information
    in there so far, but it's a start.
    * Module originally written by @robinandeer at the [OBF Codefest](https://www.open-bio.org/wiki/Codefest_2016),
    finished off by @ewels
* [**Bcftools**](https://samtools.github.io/bcftools/)
* [**QUAST**](http://quast.bioinf.spbau.ru/)
    * QUAST is a tool for assessing de novo assemblies against reference genomes.

#### Module updates:

* **Bismark** now supports reports from `bam2nuc`, giving Cytosine coverage in General Stats.
* **Bowtie1**
    * Updated to try to find bowtie command before log, handle multiple logs in one file. Same as bowtie2.
* **FastQC**
    * Sample pass/warn/fail lists now display properly even with large numbers of samples
    * Sequence content heatmap display is better with many samples
* **Kallisto**
    * Now supports logs from SE data.
* **Picard**
    * `BaseDistributionByCycle` - new submodule! Written by @mlusignan
    * `RnaSeqMetrics` - new submodule! This one by @ewels ;)
    * `AlignmentSummaryMetrics` - another new submodule!
    * Fixed truncated files crash bug for Python 3 _(#306)_
* **Qualimap RNASeqQC**
    * Fixed parsing bug affecting counts in _Genomic Origin_ plot.
    * Module now works with European style thousand separators (`1.234,56` instead of `1,234.56`)
* **RSeQC**
    * `infer_experiment` - new submodule! Written by @Hammarn
* **Samtools**
    * `stats` submodule now has separate bar graph showing alignment scores
    * `flagstat` - new submodule! Written by @HLWiencko
    * `idxstats` - new submodule! This one by @ewels again

#### Core MultiQC updates:
* New `--export`/`-p` option to generate static images plot in `multiqc_plots` (`.png`, `.svg` and `.pdf`)
    * Configurable with `export_plots`, `plots_dir_name` and `export_plot_formats` config options
    * `--flat` option no longer saves plots in `multiqc_data/multiqc_plots`
* New `--comment`/`-b` flag to add a comment to the top of reports.
* New `--dirs-depth`/`-dd` flag to specify how many directories to prepend with `--dirs`/`-d`
    * Specifying a postive number will take that many directories from the end of the path
    * A negative number will take directories from the start of the path.
* Directory paths now appended before cleaning, so `fn_clean_exts` will now affect these names.
* New `custom_logo` attributes to add your own logo to reports.
* New `report_header_info` config option to add arbitrary information to the top of reports.
* New `--pdf` option to create a PDF report
    * Depends on [Pandoc](http://pandoc.org) being installed and is in a beta-stage currently.
    * Note that specifying this will make MultiQC use the `simple` template, giving a HTML report with
    much reduced functionality.
* New `fn_clean_sample_names` config option to turn off sample name cleaning
    * This will print the full filename for samples. Less pretty reports and rows
    on the General Statistics table won't line up, but can prevent overwriting.
* Table header defaults can now be set easily
* General Statistics table now hidden if empty.
* Some new defaults in the sample name cleaning
* Updated the `simple` template.
    * Now has no toolbox or nav, no JavaScript and is better suited for printing / PDFs.
    * New `config.simple_output` config flag so code knows when we're trying to avoid JS.
* Fixed some bugs with config settings (eg. template) being overwritten.
* NFS log file deletion bug fixed by @brainstorm (#265)
* Fixed bug in `--ignore` behaviour with directory names.
* Fixed nasty bug in beeswarm dot plots where sample names were mixed up (#278)
* Beeswarm header text is now more informative (sample count with more info on a tooltip)
* Beeswarm plots now work when reports have > 1000 samples
* Fixed some buggy behaviour in saving / loading report highlighting + renaming configs (#354)

Many thanks to those at the [OpenBio Codefest 2016](https://www.open-bio.org/wiki/Codefest_2016)
who worked on MultiQC projects.

---

## [MultiQC v0.7](https://github.com/ewels/MultiQC/releases/tag/v0.7) - 2016-07-04
#### Module updates:
* [**Kallisto**](https://pachterlab.github.io/kallisto/) - new module!
* **Picard**
    * Code refactored to make maintenance and additions easier.
    * Big update to `HsMetrics` parsing - more results shown in report, new plots (by @lpantano)
    * Updated `InsertSizeMetrics` to understand logs generated by `CollectMultipleMetrics` (#215)
    * Newlines in picard output. Fixed by @dakl
* **Samtools**
    * Code refactored
    * Rewrote the `samtools stats` code to display more stats in report with a beeswarm plot.
* **Qualimap**
    * Rewritten to use latest methods and fix bugs.
    * Added _Percentage Aligned_ column to general stats for `BamQC` module.
    * Extra table thresholds added by @avilella (hidden by default)
* **General Statistics**
    * Some tweaks to the display defaults (FastQC, Bismark, Qualimap, SnpEff)
    * Now possible to skip the General Statistics section of the report with `--exclude general_stats`
* **Cutadapt** module updated to recognise logs from old versions of cutadapt (<= v1.6)
* **Trimmomatic**
    * Now handles `,` decimal places in percentage values.
    * Can cope with line breaks in log files (see issue #212)
* **FastQC** refactored
    * Now skips zip files if the sample name has already been found. Speeds up MultiQC execution.
    * Code cleaned up. Parsing and data-structures standardised.
    * New popovers on Pass / Warn / Fail status bars showing sample names. Fast highlighting and hiding.
    * New column in General Stats (hidden by default) showing percentage of FastQC modules that failed.
* **SnpEff**
    * Search pattern now more generic, should match reports from others.
    * _Counts by Effect_ plot removed (had hundreds of categories, was fairly unusable).
    * `KeyError` bug fixed.
* **Samblaster** now gets sample name from `ID` instead of `SM` (@dakl)
* **Bowtie 2**
    * Now parses overall alignment rate as intended.
    * Now depends on even less log contents to work with more inputs.
* **MethylQA** now handles variable spacing in logs
* **featureCounts** now splits columns on tabs instead of whitespace, can handle filenames with spaces

#### Core MultiQC updates:
* **Galaxy**: MultiQC now available in Galax! Work by @devengineson / @yvanlebras / @cmonjeau
    * See it in the [Galaxy Toolshed](https://toolshed.g2.bx.psu.edu/view/engineson/multiqc/)
* **Heatmap**: New plot type!
* **Scatter Plot**: New plot type!
* **Download raw data** behind plots in reports! Available in the Export toolbox.
    * Choose from tab-separated, comma-separated and the complete JSON.
* **Table columns can be hidden** on page load (shown through _Configure Columns_)
    * Defaults are configurable using the `table_columns_visible` config option.
* **Beeswarm plot**: Added missing rename / highlight / hiding functionality.
* New `-l` / `--file-list` option: specify a file containing a **list of files** to search.
* **Updated HighCharts** to v4.2.5. Added option to export to JPEG.
* Can now **cancel execution** with a single `ctrl+c` rather than having to button mash
* More granular control of **skipping files** during scan (filename, dirname, path matching)
    * Fixed `--exclude` so that it works with directories as well as files
* **New _Clear_ button** in toolbox to bulk remove highlighting / renaming / hiding filters.
* Improved documentation about behaviour for large sample numbers.
* Handle YAML parsing errors for the config file more gracefully
* Removed empty columns from tables again
* Fixed bug in changing module search patterns, reported by @lweasel
* Added timeout parameter to version check to prevent hang on systems with long defaults
* Fixed table display bug in Firefox
* Fixed bug related to order in which config files are loaded
* Fixed bug that broke the _"Show only"_ toolbox feature with multiple names.
* Numerous other small bugs.


---

## [MultiQC v0.6](https://github.com/ewels/MultiQC/releases/tag/v0.6) - 2016-04-29
#### Module updates:
* New [Salmon](http://combine-lab.github.io/salmon/) module.
* New [Trimmomatic](http://www.usadellab.org/cms/?page=trimmomatic) module.
* New [Bamtools stats](https://github.com/pezmaster31/bamtools) module.
* New beeswarm plot type. General Stats table replaced with this when many samples in report.
* New RSeQC module: Actually a suite of 8 new modules supporting various outputs from RSeQC
* Rewrote bowtie2 module: Now better at parsing logs and tries to scrape input from wrapper logs.
* Made cutadapt show counts by default instead of obs/exp
* Added percentage view to Picard insert size plot

#### Core MultiQC updates:
* Dynamic plots now update their labels properly when changing datasets and to percentages
* Config files now loaded from working directory if present
* Started new docs describing how each module works
* Refactored featureCounts module. Now handles summaries describing multiple samples.
* Stopped using so many hidden files. `.multiqc.log` now called `multiqc.log`
* New `-c`/`--config` command line option to specify a MultiQC configuration file
* Can now load run-specific config files called `multiqc_config.yaml` in working directory
* Large code refactoring - moved plotting code out of `BaseModule` and into new `multiqc.plots` submodules
* Generalised code used to generate the General Stats table so that it can be used by modules
* Removed interactive report tour, replaced with a link to a youtube tutorial
* Made it possible to permanently hide the blue welcome message for all future reports
* New option to smooth data for line plots. Avoids mega-huge plots. Applied to SnpEff, RSeQC, Picard.

Bugfixes:
* Qualimap handles infinity symbol (thanks @chapmanb )
* Made SnpEff less fussy about required fields for making plots
* UTF-8 file paths handled properly in Py2.7+
* Extending two config variables wasn't working. Now fixed.
* Dragging the height bar of plots now works again.
* Plots now properly change y axis limits and labels when changing datasets
* Flat plots now have correct path in `default_dev` template

---

## [MultiQC v0.5](https://github.com/ewels/MultiQC/releases/tag/v0.5) - 2016-03-29
#### Module updates:
* New [Skewer](https://github.com/relipmoc/skewer) module, written by @dakl
* New [Samblaster](https://github.com/GregoryFaust/samblaster) module, written by @dakl
* New [Samtools stats](http://www.htslib.org/) module, written by @lpantano
* New [HiCUP](http://www.bioinformatics.babraham.ac.uk/projects/hicup/) module
* New [SnpEff](http://snpeff.sourceforge.net/) module
* New [methylQA](http://methylqa.sourceforge.net/) module

#### Core MultiQC updates:
* New "Flat" image plots, rendered at run time with MatPlotLib
    * By default, will use image plots if > 50 samples (set in config as `plots_flat_numseries`)
    * Means that _very_ large numbers of samples can be viewed in reports. _eg._ single cell data.
    * Templates can now specify their own plotting functions
    * Use `--flat` and `--interactive` to override this behaviour
* MultiQC added to `bioconda` (with help from @dakl)
* New plugin hook: `config_loaded`
* Plugins can now add new command line options (thanks to @robinandeer)
* Changed default data directory name from `multiqc_report_data` to `multiqc_data`
* Removed support for depreciated MultiQC_OSXApp
* Updated logging so that a verbose `multiqc_data/.multiqc.log` file is always written
* Now logs more stuff in verbose mode - command used, user configs and so on.
* Added a call to multiqc.info to check for new versions. Disable with config `no_version_check`
* Removed general stats manual row sorting.
* Made filename matching use glob unix style filename match patterns
* Everything (including the data directory) is now created in a temporary directory and moved when MultiQC is complete.
* A handful of performance updates for large analysis directories

---

## [MultiQC v0.4](https://github.com/ewels/MultiQC/releases/tag/v0.4) - 2016-02-16
* New `multiqc_sources.txt` which identifies the paths used to collect all report data for each sample
* Export parsed data as tab-delimited text, `JSON` or `YAML` using the new `-k`/`--data-format` command line option
* Updated HighCharts from `v4.2.2` to `v4.2.3`, fixes tooltip hover bug.
* Nicer export button. Now tied to the export toolbox, hopefully more intuitive.
* FastQC: Per base sequence content heatmap can now be clicked to show line graph for single sample
* FastQC: No longer show adapter contamination datasets with <= 0.1% contamination.
* Picard: Added support for `CollectOxoGMetrics` reports.
* Changed command line option `--name` to `--filename`
* `--name` also used for filename if `--filename` not specified.
* Hide samples toolbox now has switch to _show only_ matching samples
* New regex help box with examples added to report
* New button to copy general stats table to the clipboard
* General Stats table 'floating' header now sorts properly when scrolling
* Bugfix: MultiQC default_dev template now copies module assets properly
* Bufgix: General Stats table floating header now resizes properly when page width changes

---

## [MultiQC v0.3.2](https://github.com/ewels/MultiQC/releases/tag/v0.3.2) - 2016-02-08
* All modules now load their log file search parameters from a config
  file, allowing you to overwrite them using your user config file
    * This is useful if your analysis pipeline renames program outputs
* New Picard (sub)modules - Insert Size, GC Bias & HsMetrics
* New Qualimap (sub)module - RNA-Seq QC
* Made Picard MarkDups show percent by default instead of counts
* Added M-Bias plot to Bismark
* New option to stream report HTML to `stdout`
* Files can now be specified as well as directories
* New options to specify whether the parsed data directory should be created
    * command line flags: `--data` / `--no-data`
    * config option name: `make_data_dir`
* Fixed bug with incorrect path to installation dir config YAML file
* New toolbox drawer for bulk-exporting graph images
* Report side navigation can now be hidden to maximise horizontal space
* Mobile styling improved for narrow screen
* More vibrant colours in the general stats table
* General stats table numbers now left aligned
* Settings now saved and loaded to named localstorage locations
    * Simplified interface - no longer global / single report saving
    * Removed static file config. Solves JS error, no-one was doing this
    since we have standalone reports anyway.
* Added support for Python 3.5
* Fixed bug with module specific CSS / JS includes in some templates
* Made the 'ignore files' config use unix style file pattern matching
* Fixed some bugs in the FastQ Screen module
* Fixed some bugs in the FastQC module
* Fixed occasional general stats table bug
* Table sorting on sample names now works after renaming
* Bismark module restructure
    * Each report type now handled independently (alignment / dedup / meth extraction)
    * M-Bias plot now shows R1 and R2
* FastQC GC content plot now has option for counts or percentages
    * Allows comparison between samples with very different read counts
* Bugfix for reports javascript
    * Caused by updated to remotely loaded HighCharts export script
    * Export script now bundled with multiqc, so does not depend on internet connection
    * Other JS errors fixed in this work
* Bugfix for older FastQC reports - handle old style sequence dup data
* Bugfix for varying Tophat alignment report formats
* Bugfix for Qualimap RNA Seq reports with paired end data


---

## [MultiQC v0.3.1](https://github.com/ewels/MultiQC/releases/tag/v0.3.1) - 2015-11-04
* Hotfix patch to fix broken FastQC module (wasn't finding `.zip` files properly)
* General Stats table colours now flat. Should improve browser speed.
* Empty rows now hidden if appear due to column removal in general stats
* FastQC Kmer plot removed until we have something better to show.

---

## [MultiQC v0.3](https://github.com/ewels/MultiQC/releases/tag/v0.3) - 2015-11-04
* Lots of lovely new documentation!
* Child templates - easily customise specific parts of the default report template
* Plugin hooks - allow other tools to execute custom code during MultiQC execution
* New Preseq module
* New design for general statistics table (snazzy new background bars)
* Further development of toolbox
    * New button to clear all filters
    * Warnings when samples are hidden, plus empty plots and table cols are hidden
    * Active toolbar tab buttons are highlighted
* Lots of refactoring by @moonso to please the Pythonic gods
    * Switched to click instead of argparse to handle command line arguments
    * Code generally conforms to best practices better now.
* Now able to supply multiple directories to search for reports
* Logging output improved (now controlled by `-q` and `-v` for quiet and verbose)
* More HTML output dealt with by the base module, less left to the modules
    * Module introduction text
    * General statistics table now much easier to add to (new helper functions)
* Images, CSS and Javascript now included in HTML, meaning that there is a single
  report file to make sharing easier
* More accessible scrolling in the report - styled scrollbars and 'to top' button.
* Modules and templates now use setuptools entry points, facilitating plugins
  by other packages. Allows niche extensions whilst keeping the core codebase clean.
* The general stats table now has a sticky header row when scrolling, thanks to
  some new javascript wizardry...
* General stats columns can have a _shared key_ which allows common colour schemes
  and data ranges. For instance, all columns describing a read count will now share
  their scale across modules.
* General stats columns can be hidden and reordered with a new modal window.
* Plotting code refactored, reports with many samples (>50 by default) don't
  automatically render to avoid freezing the browser.
* Plots with highlighted and renamed samples now honour this when exporting to
  different file types.

---

## [MultiQC v0.2](https://github.com/ewels/MultiQC/releases/tag/v0.2) - 2015-09-18
* Code restructuring for nearly all modules. Common base module
  functions now handle many more functions (plots, config, file import)
    * See the [contributing notes](https://github.com/ewels/MultiQC/blob/master/CONTRIBUTING.md)
    for instructions on how to use these new helpers to make your own module
* New report toolbox - sample highlighting, renaming, hiding
    * Config is autosaved by default, can also export to a file for sharing
    * Interactive tour to help users find their way around
* New Tophat, Bowtie 2 and QualiMap modules
    * Thanks to @guillermo-carrasco for the QualiMap module
* Bowtie module now works
* New command line parameter `-d` prefixes sample names with the directory that
  they were found in. Allows duplicate filenames without being overwritten.
* Introduction walkthrough helps show what can be done in the report
* Now compatible with both Python 2 and Python 3
* Software version number now printed on command line properly, and in reports.
* Bugfix: FastQC doesn't break when only one report found
* Bugfix: FastQC seq content heatmap highlighting
* Many, many small bugfixes

---

## [MultiQC v0.1](https://github.com/ewels/MultiQC/releases/tag/v0.1) - 2015-09-01
* The first public release of MultiQC, after a month of development. Basic
structure in place and modules for FastQC, FastQ Screen, Cutadapt, Bismark,
STAR, Bowtie, Subread featureCounts and Picard MarkDuplicates. Approaching
stability, though still under fairly heavy development.<|MERGE_RESOLUTION|>--- conflicted
+++ resolved
@@ -39,15 +39,9 @@
 
 #### Module updates:
 
-<<<<<<< HEAD
 * **BISCUIT**
     * Fixed error when missing data in log files ([#1101](https://github.com/ewels/MultiQC/issues/1101))
     * Overhauled module to work with new BISCUIT QC script
-
-* **MTNucRatioCalculator**
-    * Fixed misleading value suffix in general stats table
-=======
->>>>>>> 974f7705
 * **bcl2fastq**
     * Samples with multiple library preps (i.e barcodes) will now be handled correctly ([#1094](https://github.com/ewels/MultiQC/issues/1094))
 * **BUSCO**
