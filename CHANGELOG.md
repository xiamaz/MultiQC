# MultiQC Version History

## MultiQC v1.11dev

### MultiQC updates

- New interactive slider controls for controlling heatmap colour scales ([#1427](https://github.com/ewels/MultiQC/issues/1427))
- Make the module crash tracebacks much prettier using `rich`
- Refine the cli log output a little (nicely formatted header line + drop the `[INFO]`)
- Added docs describing tools for downstream analysis of MultiQC outputs.
- Added CI tests for Python 3.9, pinned `networkx` package to `>=2.5.1` ([#1413](https://github.com/ewels/MultiQC/issues/1413))
- Added patterns to `config.fn_ignore_paths` to avoid error with parsing installation dir / singularity cache ([#1416](https://github.com/ewels/MultiQC/issues/1416))
- Print a log message when flat-image plots are used due to sample size surpassing `plots_flat_numseries` config ([#1254](https://github.com/ewels/MultiQC/issues/1254))
- Fix the `mqc_colours` util function to lighten colours even when passing categorical or single-length lists.

#### New Modules

<<<<<<< HEAD
* [**Lima**](https://github.com/PacificBiosciences/barcoding)
  * The PacBio Barcode Demultiplexer
* [**HOPS**](https://www.github.com/rhubler/HOPS)
  * Post-alignment ancient DNA analysis tool for MALT
* [**PURPLE**](https://github.com/hartwigmedical/hmftools/tree/master/purity-ploidy-estimator)
  * A purity, ploidy and copy number estimator for whole genome tumor data
* [**Pychopper**](https://github.com/nanoporetech/pychopper)
  * Identify, orient and trim full length Nanopore cDNA reads
* [**qc3C**](https://github.com/cerebis/qc3C)
  * Reference-free QC of Hi-C sequencing data
* [**Sentieon**](https://www.sentieon.com/products/)
  * Submodules added to catch Picard-based QC metrics files
=======
- [**Bustools**](https://bustools.github.io/)
  - Tools for working with BUS files
- [**Pangolin**](https://github.com/cov-lineages/pangolin)
  - Added MultiQC support for Pangolin, the tool that determines SARS-CoV-2 lineages
- [**VEP**](https://www.ensembl.org/info/docs/tools/vep/index.html)
  - Added MultiQC module to add summary statistics of Ensembl VEP annotations.

#### Module updates
>>>>>>> 696c1ce8

- **bcl2fastq**
  - Added sample name cleaning so that prepending directories with the `-d` flag works properly.
- **fastp**
  - Handle a `ZeroDivisionError` if there are zero reads ([#1444](https://github.com/ewels/MultiQC/issues/1444))
- **Flexbar**
  - Fixed bug where reports with 0 reads would crash MultiQC ([#1407](https://github.com/ewels/MultiQC/issues/1407))
- **Kraken**
  - Handle a `ZeroDivisionError` if there are zero reads ([#1440](https://github.com/ewels/MultiQC/issues/1440))
  - Updated search patterns to handle edge case ([#1428](https://github.com/ewels/MultiQC/issues/1428))
- **Mosdepth**
  - Show barplot instead of line graph for coverage-per-contig plot if there is only one contig.
- **Picard**
  - `RnaSeqMetrics` - fix assignment barplot labels to say bases instead of reads ([#1408](https://github.com/ewels/MultiQC/issues/1408))
  - `CrosscheckFingerprints` - fix bug where LOD threshold was not detected when invoked with "new" picard cli style. fixed formatting bug ([#1414](https://github.com/ewels/MultiQC/issues/1414))
  - Add metrics from `CollectIlluminaBasecallingMetrics`, `CollectIlluminaLaneMetrics`, `ExtractIlluminaBarcodes` and `MarkIlluminaAdapters` ([#1336](https://github.com/ewels/MultiQC/pull/1336))
- **qc3C**
  - Updated module to not fail on older field names.
- **QUAST**
  - Fixed typo causing wrong number of contigs being displayed ([#1442](https://github.com/ewels/MultiQC/issues/1442))
- **VEP**
  - Handle error from missing variants in VEP stats file. ([#1446](https://github.com/ewels/MultiQC/issues/1446))

## [MultiQC v1.10.1](https://github.com/ewels/MultiQC/releases/tag/v1.10.1) - 2021-04-01

### MultiQC updates

- Dropped the `Skipping search pattern` log message from a warning to debug
- Moved directory prepending with `-d` back to before sample name cleaning (as it was before v1.7) ([#1264](https://github.com/ewels/MultiQC/issues/1264))
- If linegraph plot data goes above `ymax`, only _discard_ the data if the line doesn't come back again ([#1257](https://github.com/ewels/MultiQC/issues/1257))
- Allow scientific notation numbers in colour scheme generation
  - Fixed bug with very small minimum numbers that only revelead itself after a bugfix done in the v1.10 release
- Allow `top_modules` to be specified as empty dicts ([#1274](https://github.com/ewels/MultiQC/issues/1274))
- Require at least `rich` version `9.4.0` to avoid `SpinnerColumn` `AttributeError` ([#1393](https://github.com/ewels/MultiQC/issues/1393))
- Properly ignore `.snakemake` folders as intended ([#1395](https://github.com/ewels/MultiQC/issues/1395))

#### Module updates

- **bcftools**
  - Fixed bug where `QUAL` value `.` would crash MultiQC ([#1400](https://github.com/ewels/MultiQC/issues/1400))
- **bowtie2**
  - Fix bug where HiSAT2 paired-end bar plots were missing unaligned reads ([#1230](https://github.com/ewels/MultiQC/issues/1230))
- **Deeptools**
  - Handle `plotProfile` data where no upstream / downstream regions have been calculated around genes ([#1317](https://github.com/ewels/MultiQC/issues/1317))
  - Fix `IndexError` caused by mysterious `-1` in code.. ([#1275](https://github.com/ewels/MultiQC/issues/1275))
- **FastQC**
  - Replace `NaN` with `0` in the _Per Base Sequence Content_ plot to avoid crashing the plot ([#1246](https://github.com/ewels/MultiQC/issues/1246))
- **Picard**
  - Fixed bug in `ValidateSamFile` module where additional whitespace at the end of the file would cause MultiQC to crash ([#1397](https://github.com/ewels/MultiQC/issues/1397))
- **Somalier**
  - Fixed bug where using sample name cleaning in a config would trigger a `KeyError` ([#1234](https://github.com/ewels/MultiQC/issues/1234))

## [MultiQC v1.10](https://github.com/ewels/MultiQC/releases/tag/v1.10) - 2021-03-08

### Update for developers: Code linting

This is a big change for MultiQC developers. I have added automated code formatting and code linting
(style checks) to MultiQC. This helps to keep the MultiQC code base consistent despite having many
contributors and helps me to review pull-requests without having to consider whitespace.

Specifically, MultiQC now uses three main tools:

- [Black](https://github.com/psf/black) - Python Code
- [Prettier](https://prettier.io/) - Everything else (almost)
- [markdownlint-cli](https://github.com/igorshubovych/markdownlint-cli) - Stricter markdown rules

**All developers must run these tools when submitting changes via Pull-Requests!**
Automated CI tests now run with GitHub actions to check that all files pass the above tests.
If any files do not, that test will fail giving a red :x: next to the pull request.

For further information, please see the [documentation](https://multiqc.info/docs/#coding-with-multiqc).

### MultiQC updates

#### New MultiQC Features

- `--sample-filters` now also accepts `show_re` and `hide_re` in addition to `show` and `hide`. The `_re` options use regex, while the "normal" options use globbing.
- MultiQC config files now work with `.yml` file extension as well as `.yaml`
  - `.yaml` will take preference if both found.
- Section comments can now also be added for _General Statistics_
  - `section_comments: { general_stats: "My comment" }`
- New table header config option `bgcols` allows background colours for table cells with categorical data.
- New table header config options `cond_formatting_rules` and `cond_formatting_colours`
  - Comparable functionality to user config options `table_cond_formatting_rules` and `table_cond_formatting_colours`,
    allowes module developers to format table cell values as labels.
- New CI test looks for git merge markers in files
- Beautiful new [progress bar](https://rich.readthedocs.io/en/stable/progress.html) from the amazing [willmcgugan/rich](https://github.com/willmcgugan/rich) package.
- Added a bunch of new default sample name trimming suffixes ([see `8ac5c7b`](https://github.com/ewels/MultiQC/commit/8ac5c7b6e4ea6003ca2c9b681953ab3f22c5dd66))
- Added `timeout-minutes: 10` to the CI test workflow to check that changes aren't negatively affecting run time too much.
- New table header option `bars_zero_centrepoint` to treat `0` as zero width bars and plot bar length based on absolute values

#### New Modules

- [**EigenStratDatabaseTools**](https://github.com/TCLamnidis/EigenStratDatabaseTools)
  - Added MultiQC module to report SNP coverages from `eigenstrat_snp_coverage.py` in the general stats table.
- [**HOPS**](https://www.github.com/rhubler/HOPS)
  - Post-alignment ancient DNA analysis tool for MALT
- [**JCVI**](https://github.com/tanghaibao/jcvi)
  - Computes statistics on genome annotation.
- [**ngsderive**](https://github.com/stjudecloud/ngsderive)
  - Forensic analysis tool useful in backwards computing information from next-generation sequencing data.
- [**OptiType**](https://github.com/FRED-2/OptiType)
  - Precision HLA typing from next-generation sequencing data
- [**PURPLE**](https://github.com/hartwigmedical/hmftools/tree/master/purity-ploidy-estimator)
  - A purity, ploidy and copy number estimator for whole genome tumor data
- [**Pychopper**](https://github.com/nanoporetech/pychopper)
  - Identify, orient and trim full length Nanopore cDNA reads
- [**qc3C**](https://github.com/cerebis/qc3C)
  - Reference-free QC of Hi-C sequencing data
- [**Sentieon**](https://www.sentieon.com/products/)
  - Submodules added to catch Picard-based QC metrics files

#### Module updates

- **DRAGEN**
  - Fix issue where missing out fields could crash the module ([#1223](https://github.com/ewels/MultiQC/issues/1223))
  - Added support for whole-exome / targetted data ([#1290](https://github.com/ewels/MultiQC/issues/1290))
- **featureCounts**
  - Add support for output from [Rsubread](https://bioconductor.org/packages/release/bioc/html/Rsubread.html) ([#1022](https://github.com/ewels/MultiQC/issues/1022))
- **fgbio**
  - Fix `ErrorRateByReadPosition` to calculate `ymax` not just on the overall `error_rate`, but also specific base errors (ex. `a_to_c_error_rate`, `a_to_g_error_rate`, ...). ([#1215](https://github.com/ewels/MultiQC/pull/1251))
  - Fix `ErrorRateByReadPosition` plotted line names to no longer concatenate multiple read identifiers and no longer have off-by-one read numbering (ex. `Sample1_R2_R3` -> `Sample1_R2`) ([#[1304](https://github.com/ewels/MultiQC/pull/1304))
- **Fastp**
  - Fixed description for duplication rate (pre-filtering, not post) ([#[1313](https://github.com/ewels/MultiQC/pull/1313))
- **GATK**
  - Add support for the creation of a "Reported vs Empirical Quality" graph to the Base Recalibration module.
- **hap.py**
  - Updated module to plot both SNP and INDEL stats ([#1241](https://github.com/ewels/MultiQC/issues/1241))
- **indexcov**
  - Fixed bug when making the PED file plots ([#1265](https://github.com/ewels/MultiQC/issues/1265))
- **interop**
  - Added the `% Occupied` metric to `Read Metrics per Lane` table which is reported for NovaSeq and iSeq platforms.
- **Kaiju**
  - Fixed bug affecting inputs with taxa levels other than Phylum ([#1217](https://github.com/ewels/MultiQC/issues/1217))
  - Rework barplot, add top 5 taxons ([#1219](https://github.com/ewels/MultiQC/issues/1219))
- **Kraken**
  - Fix `ZeroDivisionError` ([#1276](https://github.com/ewels/MultiQC/issues/1276))
  - Add distinct minimizer heatmap for KrakenUniq style duplication information ([#1333](https://github.com/ewels/MultiQC/pull/1380))
- **MALT**
  - Fix y-axis labelling in bargraphs
- **MACS2**
  - Add number of peaks to the _General Statistics_ table.
- **mosdepth**
  - Enable prepending of directory to sample names
  - Display contig names in _Coverage per contig_ plot tooltip
- **Picard**
  - Fix `HsMetrics` bait percentage columns ([#1212](https://github.com/ewels/MultiQC/issues/1212))
  - Fix `ConvertSequencingArtifactToOxoG` files not being found ([#1310](https://github.com/ewels/MultiQC/issues/1310))
  - Make `WgsMetrics` histogram smoothed if more than 1000 data points (avoids huge plots that crash the browser)
  - Multiple new config options for `WgsMetrics` to customise coverage histogram and speed up MultiQC with very high coverage files.
  - Add additional datasets to Picard Alignment Summary ([#1293](https://github.com/ewels/MultiQC/issues/1293))
  - Add support for `CrosscheckFingerprints` ([#1327](https://github.com/ewels/MultiQC/issues/1327))
- **PycoQC**
  - Log10 x-axis for _Read Length_ plot ([#1214](https://github.com/ewels/MultiQC/issues/1214))
- **Rockhopper**
  - Fix issue with parsing genome names in Rockhopper summary files ([#1333](https://github.com/ewels/MultiQC/issues/1333))
  - Fix issue properly parsing multiple samples within a single Rockhopper summary file
- **Salmon**
  - Only try to generate a plot for fragment length if the data was found.
- **verifyBamID**
  - Fix `CHIP` value detection ([#1316](https://github.com/ewels/MultiQC/pull/1316)).

#### New Custom Content features

- General Stats custom content now gives a log message
- If `id` is not set in `JSON` or `YAML` files, it defaults to the sample name instead of just `custom_content`
- Data from `JSON` or `YAML` now has `data` keys (sample names) run through the `clean_s_name()` function to apply sample name cleanup
- Fixed minor bug which caused custom content YAML files with a string `data` type to not be parsed

#### Bug Fixes

- Disable preservation of timestamps / modes when copying temp report files, to help issues with network shares ([#1333](https://github.com/ewels/MultiQC/issues/1333))
- Fixed MatPlotLib warning: `FixedFormatter should only be used together with FixedLocator`
- Fixed long-standing min/max bug with shared minimum values for table columns using `shared_key`
- Made table colour schemes work with negative numbers (don't strip `-` from values when making scheme)

## [MultiQC v1.9](https://github.com/ewels/MultiQC/releases/tag/v1.9) - 2020-05-30

#### Dropped official support for Python 2

Python 2 had its [official sunset date](https://www.python.org/doc/sunset-python-2/)
on January 1st 2020, meaning that it will no longer be developed by the Python community.
Part of the [python.org statement](https://www.python.org/doc/sunset-python-2/) reads:

> That means that we will not improve it anymore after that day,
> even if someone finds a security problem in it.
> You should upgrade to Python 3 as soon as you can.

[Very many Python packages no longer support Python 2](https://python3statement.org/)
and it whilst the MultiQC code is currently compatible with both Python 2 and Python 3,
it is increasingly difficult to maintain compatibility with the dependency packages it
uses, such as MatPlotLib, numpy and more.

As of MultiQC version 1.9, **Python 2 is no longer officially supported**.
Automatic CI tests will no longer run with Python 2 and Python 2 specific workarounds
are no longer guaranteed.

Whilst it may be possible to continue using MultiQC with Python 2 for a short time by
pinning dependencies, MultiQC compatibility for Python 2 will now slowly drift and start
to break. If you haven't already, **you need to switch to Python 3 now**.

#### New MultiQC Features

- Now using [GitHub Actions](https://github.com/features/actions) for all CI testing
  - Dropped Travis and AppVeyor, everything is now just on GitHub
  - Still testing on both Linux and Windows, with multiple versions of Python
  - CI tests should now run automatically for anyone who forks the MultiQC repository
- Linting with `--lint` now checks line graphs as well as bar graphs
- New `gathered` template with no tool name sections ([#1119](https://github.com/ewels/MultiQC/issues/1119))
- Added `--sample-filters` option to add _show_/_hide_ buttons at the top of the report ([#1125](https://github.com/ewels/MultiQC/issues/1125))
  - Buttons control the report toolbox Show/Hide tool, filtering your samples
  - Allows reports to be pre-configured based on a supplied list of sample names at report-generation time.
- Line graphs can now have `Log10` buttons (same functionality as bar graphs)
- Importing and running `multiqc` in a script is now a _little_ Better
  - `multiqc.run` now returns the `report` and `config` as well as the exit code. This means that you can explore the MultiQC run time a little in the Python environment.
  - Much more refactoring is needed to make MultiQC as useful in Python scripts as it could be. Watch this space.
- If a custom module `anchor` is set using `module_order`, it's now used a bit more:
  - Prefixed to module _section_ IDs
  - Appended to files saved in `multiqc_data`
  - Should help to prevent duplicates requiring `-1` suffixes when running a module multiple times
- New heatmap plot config options `xcats_samples` and `ycats_samples`
  - If set to `False`, the report toolbox options (_highlight_, _rename_, _show/hide_) do not affect that axis.
  - Means that the _Show only matching samples_ report toolbox option works on FastQC Status Checks, for example ([#1172](https://github.com/ewels/MultiQC/issues/1172))
- Report header time and analysis paths can now be hidden
  - New config options `show_analysis_paths` and `show_analysis_time` ([#1113](https://github.com/ewels/MultiQC/issues/1113))
- New search pattern key `skip: true` to skip specific searches when modules look for a lot of different files (eg. Picard).
- New `--profile-runtime` command line option (`config.profile_runtime`) to give analysis of how long the report takes to be generated
  - Plots of the file search results and durations are added to the end of the MultiQC report as a special module called _Run Time_
  - A summary of the time taken for the major stages of MultiQC execution are printed to the command line log.
- New table config option `only_defined_headers`
  - Defaults to `true`, set to `false` to also show any data columns that are not defined as headers
  - Useful as allows table-wide defaults to be set with column-specific overrides
- New `module` key allowed for `config.extra_fn_clean_exts` and `config.fn_clean_exts`
  - Means you can limit the action of a sample name cleaning pattern to specific MultiQC modules ([#905](https://github.com/ewels/MultiQC/issues/905))

#### New Custom Content features

- Improve support for HTML files - now just end your HTML filename with `_mqc.html`
  - Native handling of HTML snippets as files, no MultiQC config or YAML file required.
  - Also with embedded custom content configuration at the start of the file as a HTML comment.
- Add ability to group custom-content files into report sections
  - Use the new `parent_id`, `parent_name` and `parent_description` config keys to group content together like a regular module ([#1008](https://github.com/ewels/MultiQC/issues/1008))
- Custom Content files can now be configured using `custom_data`, without giving search patterns or data
  - Allows you to set descriptions and nicer titles for images and other 'blunt' data types in reports ([#1026](https://github.com/ewels/MultiQC/issues/1026))
  - Allows configuration of custom content separately from files themselves (`tsv`, `csv`, `txt` formats) ([#1205](https://github.com/ewels/MultiQC/issues/1205))

#### New Modules

- [**DRAGEN**](https://www.illumina.com/products/by-type/informatics-products/dragen-bio-it-platform.html)
  - Illumina Bio-IT Platform that uses FPGA for secondary NGS analysis
- [**iVar**](https://github.com/andersen-lab/ivar)
  - Added support for iVar: a computational package that contains functions broadly useful for viral amplicon-based sequencing.
- [**Kaiju**](http://kaiju.binf.ku.dk/)
  - Fast and sensitive taxonomic classification for metagenomics
- [**Kraken**](https://ccb.jhu.edu/software/kraken2/)
  - K-mer matching tool for taxonomic classification. Module plots bargraph of counts for top-5 hits across each taxa rank. General stats summary.
- [**MALT**](https://uni-tuebingen.de/fakultaeten/mathematisch-naturwissenschaftliche-fakultaet/fachbereiche/informatik/lehrstuehle/algorithms-in-bioinformatics/software/malt/)
  - Megan Alignment Tool: Metagenomics alignment tool.
- [**miRTop**](https://github.com/miRTop/mirtop)
  - Command line tool to annotate miRNAs with a standard mirna/isomir naming (mirGFF3)
  - Module started by [@oneillkza](https://github.com/oneillkza/) and completed by [@FlorianThibord](https://github.com/FlorianThibord/)
- [**MultiVCFAnalyzer**](https://github.com/alexherbig/multivcfanalyzer)
  - Combining multiple VCF files into one coherent report and format for downstream analysis.
- **Picard** - new submodules for `QualityByCycleMetrics`, `QualityScoreDistributionMetrics` & `QualityYieldMetrics`
  - See [#1116](https://github.com/ewels/MultiQC/issues/1114)
- [**Rockhopper**](https://cs.wellesley.edu/~btjaden/Rockhopper/)
  - RNA-seq tool for bacteria, includes bar plot showing where features map.
- [**Sickle**](https://github.com/najoshi/sickle)
  - A windowed adaptive trimming tool for FASTQ files using quality
- [**Somalier**](https://github.com/brentp/somalier)
  - Relatedness checking and QC for BAM/CRAM/VCF for cancer, DNA, BS-Seq, exome, etc.
- [**VarScan2**](https://github.com/dkoboldt/varscan)
  - Variant calling and somatic mutation/CNV detection for next-generation sequencing data

#### Module updates

- **BISCUIT**
  - Major rewrite to work with new BISCUIT QC script (BISCUIT `v0.3.16+`)
    - This change breaks backwards-compatability with previous BISCUIT versions. If you are unable to upgrade BISCUIT, please use MultiQC v1.8.
  - Fixed error when missing data in log files ([#1101](https://github.com/ewels/MultiQC/issues/1101))
- **bcl2fastq**
  - Samples with multiple library preps (i.e barcodes) will now be handled correctly ([#1094](https://github.com/ewels/MultiQC/issues/1094))
- **BUSCO**
  - Updated log search pattern to match new format in v4 with auto-lineage detection option ([#1163](https://github.com/ewels/MultiQC/issues/1163))
- **Cutadapt**
  - New bar plot showing the proportion of reads filtered out for different criteria (eg. _too short_, _too many Ns_) ([#1198](https://github.com/ewels/MultiQC/issues/1198))
- **DamageProfiler**
  - Removes redundant typo in init name. This makes referring to the module's column consistent with other modules when customising general stats table.
- **DeDup**
  - Updates plots to make compatible with 0.12.6
  - Fixes reporting errors - barplot total represents _mapped_ reads, not total reads in BAM file
  - New: Adds 'Post-DeDup Mapped Reads' column to general stats table.
- **FastQC**
  - Fixed tooltip text in _Sequence Duplication Levels_ plot ([#1092](https://github.com/ewels/MultiQC/issues/1092))
  - Handle edge-case where a FastQC report was for an empty file with 0 reads ([#1129](https://github.com/ewels/MultiQC/issues/1129))
- **FastQ Screen**
  - Don't skip plotting `% No Hits` even if it's `0%` ([#1126](https://github.com/ewels/MultiQC/issues/1126))
  - Refactor parsing code. Avoids error with `-0.00 %Unmapped` ([#1126](https://github.com/ewels/MultiQC/issues/1126))
  - New plot for _Bisulfite Reads_, if data is present
  - Categories in main plot are now sorted by the total read count and hidden if 0 across all samples
- **fgbio**
  - New: Plot error rate by read position from `ErrorRateByReadPosition`
  - GroupReadsByUmi plot can now be toggled to show relative percents ([#1147](https://github.com/ewels/MultiQC/pull/1147))
- **FLASh**
  - Logs not reporting innie and outine uncombined pairs now plot combined pairs instead ([#1173](https://github.com/ewels/MultiQC/issues/1173))
- **GATK**
  - Made parsing for VariantEval more tolerant, so that it will work with output from the tool when run in different modes ([#1158](https://github.com/ewels/MultiQC/issues/1158))
- **MTNucRatioCalculator**
  - Fixed misleading value suffix in general stats table
- **Picard MarkDuplicates**
  - **Major change** - previously, if multiple libraries (read-groups) were found then only the first would be used and all others ignored. Now, values from all libraries are merged and `PERCENT_DUPLICATION` and `ESTIMATED_LIBRARY_SIZE` are recalculated. Libraries can be kept as separate samples with a new MultiQC configuration option - `picard_config: markdups_merge_multiple_libraries: False`
  - **Major change** - Updated `MarkDuplicates` bar plot to double the read-pair counts, so that the numbers stack correctly. ([#1142](https://github.com/ewels/MultiQC/issues/1142))
- **Picard HsMetrics**
  - Updated large table to use columns specified in the MultiQC config. See [docs](https://multiqc.info/docs/#hsmetrics). ([#831](https://github.com/ewels/MultiQC/issues/831))
- **Picard WgsMetrics**
  - Updated parsing code to recognise new java class string ([#1114](https://github.com/ewels/MultiQC/issues/1114))
- **QualiMap**
  - Fixed QualiMap mean coverage calculation [#1082](https://github.com/ewels/MultiQC/issues/1082), [#1077](https://github.com/ewels/MultiQC/issues/1082)
- **RSeqC**
  - Support added for output from `geneBodyCoverage2.py` script ([#844](https://github.com/ewels/MultiQC/issues/844))
  - Single sample view in the _"Junction saturation"_ plot now works with the toolbox properly _(rename, hide, highlight)_ ([#1133](https://github.com/ewels/MultiQC/issues/1133))
- **RNASeQC2**
  - Updated to handle the parsing metric files from the [newer rewrite of RNA-SeqQC](https://github.com/broadinstitute/rnaseqc).
- **Samblaster**
  - Improved parsing to handle variable whitespace ([#1176](https://github.com/ewels/MultiQC/issues/1176))
- **Samtools**
  - Removes hardcoding of general stats column names. This allows column names to indicate when a module has been run twice ([https://github.com/ewels/MultiQC/issues/1076](https://github.com/ewels/MultiQC/issues/1076)).
  - Added an observed over expected read count plot for `idxstats` ([#1118](https://github.com/ewels/MultiQC/issues/1118))
  - Added additional (by default hidden) column for `flagstat` that displays number total number of reads in a bam
- **sortmerna**
  - Fix the bug for the latest sortmerna version 4.2.0 ([#1121](https://github.com/ewels/MultiQC/issues/1121))
- **sexdeterrmine**
  - Added a scatter plot of relative X- vs Y-coverage to the generated report.
- **VerifyBAMID**
  - Allow files with column header `FREEMIX(alpha)` ([#1112](https://github.com/ewels/MultiQC/issues/1112))

#### Bug Fixes

- Added a new test to check that modules work correctly with `--ignore-samples`. A lot of them didn't:
  - `Mosdepth`, `conpair`, `Qualimap BamQC`, `RNA-SeQC`, `GATK BaseRecalibrator`, `SNPsplit`, `SeqyClean`, `Jellyfish`, `hap.py`, `HOMER`, `BBMap`, `DeepTools`, `HiCExplorer`, `pycoQC`, `interop`
  - These modules have now all been fixed and `--ignore-samples` should work as you expect for whatever data you have.
- Removed use of `shutil.copy` to avoid problems with working on multiple filesystems ([#1130](https://github.com/ewels/MultiQC/issues/1130))
- Made folder naming behaviour of `multiqc_plots` consistent with `multiqc_data`
  - Incremental numeric suffixes now added if folder already exists
  - Plots folder properly renamed if using `-n`/`--filename`
- Heatmap plotting function is now compatible with MultiQC toolbox `hide` and `highlight` ([#1136](https://github.com/ewels/MultiQC/issues/1136))
- Plot config `logswitch_active` now works as advertised
- When running MultiQC modules several times, multiple data files are now created instead of overwriting one another ([#1175](https://github.com/ewels/MultiQC/issues/1175))
- Fixed minor bug where tables could report negative numbers of columns in their header text
- Fixed bug where numeric custom content sample names could trigger a `TypeError` ([#1091](https://github.com/ewels/MultiQC/issues/1091))
- Fixed custom content bug HTML data in a config file would trigger a `ValueError` ([#1071](https://github.com/ewels/MultiQC/issues/1071))
- Replaced deprecated 'warn()' with 'warning()' of the logging module
- Custom content now supports `section_extra` config key to add custom HTML after description.
- Barplots with `ymax` set now ignore this when you click the _Percentages_ tab.

## [MultiQC v1.8](https://github.com/ewels/MultiQC/releases/tag/v1.8) - 2019-11-20

#### New Modules

- [**fgbio**](http://fulcrumgenomics.github.io/fgbio/)
  - Process family size count hist data from `GroupReadsByUmi`
- [**biobambam2**](https://github.com/gt1/biobambam2)
  - Added submodule for `bamsormadup` tool
  - Totally cheating - it uses Picard MarkDuplicates but with a custom search pattern and naming
- [**SeqyClean**](https://github.com/ibest/seqyclean)
  - Adds analysis for seqyclean files
- [**mtnucratio**](https://github.com/apeltzer/MTNucRatioCalculator)
  - Added little helper tool to compute mt to nuclear ratios for NGS data.
- [**mosdepth**](https://github.com/brentp/mosdepth)
  - fast BAM/CRAM depth calculation for WGS, exome, or targeted sequencing
- [**SexDetErrmine**](https://github.com/TCLamnidis/Sex.DetERRmine)
  - Relative coverage and error rate of X and Y chromosomes
- [**SNPsplit**](https://github.com/FelixKrueger/SNPsplit)
  - Allele-specific alignment sorting

#### Module updates

- **bcl2fastq**
  - Added handling of demultiplexing of more than 2 reads
  - Allow bcl2fastq to parse undetermined barcode information in situations when lane indexes do not start at 1
- **BBMap**
  - Support for scafstats output marked as not yet implemented in docs
- **DeDup**
  - Added handling clusterfactor and JSON logfiles
- **damageprofiler**
  - Added writing metrics to data output file.
- **DeepTools**
  - Fixed Python3 bug with int() conversion ([#1057](https://github.com/ewels/MultiQC/issues/1057))
  - Handle varied TES boundary labels in plotProfile ([#1011](https://github.com/ewels/MultiQC/issues/1011))
  - Fixed bug that prevented running on only plotProfile files when no other deepTools files found.
- **fastp**
  - Fix faulty column handling for the _after filtering_ Q30 rate ([#936](https://github.com/ewels/MultiQC/issues/936))
- **FastQC**
  - When including a FastQC section multiple times in one report, the Per Base Sequence Content heatmaps now behave as you would expect.
  - Added heatmap showing FastQC status checks for every section report across all samples
  - Made sequence content individual plots work after samples have been renamed ([#777](https://github.com/ewels/MultiQC/issues/777))
  - Highlighting samples from status - respect chosen highlight colour in the toolbox ([#742](https://github.com/ewels/MultiQC/issues/742))
- **FastQ Screen**
  - When including a FastQ Screen section multiple times in one report, the plots now behave as you would expect.
  - Fixed MultiQC linting errors
- **fgbio**
  - Support the new output format of `ErrorRateByReadPosition` first introduced in version `1.3.0`, as well as the old output format.
- **GATK**
  - Refactored BaseRecalibrator code to be more consistent with MultiQC Python style
  - Handle zero count errors in BaseRecalibrator
- **HiC Explorer**
  - Fixed bug where module tries to parse `QC_table.txt`, a new log file in hicexplorer v2.2.
  - Updated the format of the report to fits the changes which have been applied to the QC report of hicexplorer v3.3
  - Updated code to save parsed results to `multiqc_data`
- **HTSeq**
  - Fixed bug where module would crash if a sample had zero reads ([#1006](https://github.com/ewels/MultiQC/issues/1006))
- **LongRanger**
  - Added support for the LongRanger Align pipeline.
- **miRTrace**
  - Fixed bug where a sample in some plots was missed. ([#932](https://github.com/ewels/MultiQC/issues/932))
- **Peddy**
  - Fixed bug where sample name cleaning could lead to error. ([#1024](https://github.com/ewels/MultiQC/issues/1024))
  - All plots (including _Het Check_ and _Sex Check_) now hidden if no data
- **Picard**
  - Modified `OxoGMetrics` so that it will find files created with GATK `CollectMultipleMetrics` and `ConvertSequencingArtifactToOxoG`.
- **QoRTs**
  - Fixed bug where `--dirs` broke certain input files. ([#821](https://github.com/ewels/MultiQC/issues/821))
- **Qualimap**
  - Added in mean coverage computation for general statistics report
  - Creates now tables of collected data in `multiqc_data`
- **RNA-SeQC**
  - Updated broken URL link
- **RSeQC**
  - Fixed bug where Junction Saturation plot when clicking a single sample was mislabelling the lines.
  - When including a RSeQC section multiple times in one report, clicking Junction Saturation plot now behaves as you would expect.
  - Fixed bug where exported data in `multiqc_rseqc_read_distribution.txt` files had incorrect values for `_kb` fields ([#1017](https://github.com/ewels/MultiQC/issues/1017))
- **Samtools**
  - Utilize in-built `read_count_multiplier` functionality to plot `flagstat` results more nicely
- **SnpEff**
  - Increased the default summary csv file-size limit from 1MB to 5MB.
- **Stacks**
  - Fixed bug where multi-population sum stats are parsed correctly ([#906](https://github.com/ewels/MultiQC/issues/906))
- **TopHat**
  - Fixed bug where TopHat would try to run with files from Bowtie2 or HiSAT2 and crash
- **VCFTools**
  - Fixed a bug where `tstv_by_qual.py` produced invalid json from infinity-values.
- **snpEff**
  - Added plot of effects

#### New MultiQC Features

- Added some installation docs for windows
- Added some docs about using MultiQC in bioinformatics pipelines
- Rewrote Docker image
  - New base image `czentye/matplotlib-minimal` reduces image size from ~200MB to ~80MB
  - Proper installation method ensures latest version of the code
  - New entrypoint allows easier command-line usage
- Support opening MultiQC on websites with CSP `script-src 'self'` with some sha256 exceptions
  - Plot data is no longer intertwined with javascript code so hashes stay the same
- Made `config.report_section_order` work for module sub-sections as well as just modules.
- New config options `exclude_modules` and `run_modules` to complement `-e` and `-m` cli flags.
- Command line output is now coloured by default :rainbow: (use `--no-ansi` to turn this off)
- Better launch comparability due to code refactoring by [@KerstenBreuer](https://github.com/KerstenBreuer) and [@ewels](https://github.com/ewels)
  - Windows support for base `multiqc` command
  - Support for running as a python module: `python -m multiqc .`
  - Support for running within a script: `import multiqc` and `multiqc.run('/path/to/files')`
- Config option `custom_plot_config` now works for bargraph category configs as well ([#1044](https://github.com/ewels/MultiQC/issues/1044))
- Config `table_columns_visible` can now be given a module namespace and it will hide all columns from that module ([#541](https://github.com/ewels/MultiQC/issues/541))

#### Bug Fixes

- MultiQC now ignores all `.md5` files
- Use `SafeLoader` for PyYaml load calls, avoiding recent warning messages.
- Hide `multiqc_config_example.yaml` in the `test` directory to stop people from using it without modification.
- Fixed matplotlib background colour issue (@epakarin - [#886](https://github.com/ewels/MultiQC/issues))
- Table rows that are empty due to hidden columns are now properly hidden on page load ([#835](https://github.com/ewels/MultiQC/issues/835))
- Sample name cleaning: All sample names are now truncated to their basename, without a path.
  - This includes for `regex` and `replace` (before was only the default `truncate`).
  - Only affects modules that take sample names from file contents, such as cutadapt.
  - See [#897](https://github.com/ewels/MultiQC/issues/897) for discussion.

## [MultiQC v1.7](https://github.com/ewels/MultiQC/releases/tag/v1.7) - 2018-12-21

#### New Modules

- [**BISCUIT**](https://github.com/zwdzwd/biscuit)
  - BISuilfite-seq CUI Toolkit
  - Module written by [@zwdzwd](https://github.com/zwdzwd/)
- [**DamageProfiler**](https://github.com/Integrative-Transcriptomics/DamageProfiler)
  - A tool to determine ancient DNA misincorporation rates.
  - Module written by [@apeltzer](https://github.com/apeltzer/)
- [**FLASh**](https://ccb.jhu.edu/software/FLASH/)
  - FLASH (Fast Length Adjustment of SHort reads)
  - Module written by [@pooranis](https://github.com/pooranis/)
- [**MinIONQC**](https://github.com/roblanf/minion_qc)
  - QC of reads from ONT long-read sequencing
  - Module written by [@ManavalanG](https://github.com/ManavalanG)
- [**phantompeakqualtools**](https://www.encodeproject.org/software/phantompeakqualtools)
  - A tool for informative enrichment and quality measures for ChIP-seq/DNase-seq/FAIRE-seq/MNase-seq data.
  - Module written by [@chuan-wang](https://github.com/chuan-wang/)
- [**Stacks**](http://catchenlab.life.illinois.edu/stacks/)
  - A software for analyzing restriction enzyme-based data (e.g. RAD-seq). Support for Stacks >= 2.1 only.
  - Module written by [@remiolsen](https://github.com/remiolsen/)

#### Module updates

- **AdapterRemoval**
  - Handle error when zero bases are trimmed. See [#838](https://github.com/ewels/MultiQC/issues/838).
- **Bcl2fastq**
  - New plot showing the top twenty of undetermined barcodes by lane.
  - Informations for R1/R2 are now separated in the General Statistics table.
  - SampleID is concatenate with SampleName because in Chromium experiments several sample have the same SampleName.
- **deepTools**
  - New PCA plots from the `plotPCA` function (written by [@chuan-wang](https://github.com/chuan-wang/))
  - New fragment size distribution plots from `bamPEFragmentSize --outRawFragmentLengths` (written by [@chuan-wang](https://github.com/chuan-wang/))
  - New correlation heatmaps from the `plotCorrelation` function (written by [@chuan-wang](https://github.com/chuan-wang/))
  - New sequence distribution profiles around genes, from the `plotProfile` function (written by [@chuan-wang](https://github.com/chuan-wang/))
  - Reordered sections
- **Fastp**
  - Fixed bug in parsing of empty histogram data. See [#845](https://github.com/ewels/MultiQC/issues/845).
- **FastQC**
  - Refactored _Per Base Sequence Content_ plots to show original underlying data, instead of calculating it from the page contents. Now shows original FastQC base-ranges and fixes 100% GC bug in final few pixels. See [#812](https://github.com/ewels/MultiQC/issues/812).
  - When including a FastQC section multiple times in one report, the summary progress bars now behave as you would expect.
- **FastQ Screen**
  - Don't hide genomes in the simple plot, even if they have zero unique hits. See [#829](https://github.com/ewels/MultiQC/issues/829).
- **InterOp**
  - Fixed bug where read counts and base pair yields were not displaying in tables correctly.
  - Number formatting for these fields can now be customised in the same way as with other modules, as described [in the docs](http://multiqc.info/docs/#number-base-multiplier)
- **Picard**
  - InsertSizeMetrics: You can now configure to what degree the insert size plot should be smoothed.
  - CollectRnaSeqMetrics: Add warning about missing rRNA annotation.
  - CollectRnaSeqMetrics: Add chart for counts/percentage of reads mapped to the correct strand.
  - Now parses VariantCallingMetrics reports. (Similar to GATK module's VariantEval.)
- **phantompeakqualtools**
  - Properly clean sample names
- **Trimmomatic**
  - Updated Trimmomatic module documentation to be more helpful
  - New option to use filenames instead of relying on the command line used. See [#864](https://github.com/ewels/MultiQC/issues/864).

#### New MultiQC Features

- Embed your custom images with a new Custom Content feature! Just add `_mqc` to the end of the filename for `.png`, `.jpg` or `.jpeg` files.
- Documentation for Custom Content reordered to make it a little more sane
- You can now add or override any config parameter for any MultiQC plot! See [the documentation](http://multiqc.info/docs/#customising-plots) for more info.
- Allow `table_columns_placement` config to work with table IDs as well as column namespaces. See [#841](https://github.com/ewels/MultiQC/issues/841).
- Improved visual spacing between grouped bar plots

#### Bug Fixes

- Custom content no longer clobbers `col1_header` table configs
- The option `--file-list` that refers to a text file with file paths to analyse will no longer ignore directory paths
- [Sample name directory prefixes](https://multiqc.info/docs/#sample-names-prefixed-with-directories) are now added _after_ cleanup.
- If a module is run multiple times in one report, it's CSS and JS files will only be included once (`default` template)

## [MultiQC v1.6](https://github.com/ewels/MultiQC/releases/tag/v1.6) - 2018-08-04

Some of these updates are thanks to the efforts of people who attended the [NASPM](https://twitter.com/NordicGenomics) 2018 MultiQC hackathon session. Thanks to everyone who attended!

#### New Modules

- [**fastp**](https://github.com/OpenGene/fastp)
  - An ultra-fast all-in-one FASTQ preprocessor (QC, adapters, trimming, filtering, splitting...)
  - Module started by [@florianduclot](https://github.com/florianduclot/) and completed by [@ewels](https://github.com/ewels/)
- [**hap.py**](https://github.com/Illumina/hap.py)
  - Hap.py is a set of programs based on htslib to benchmark variant calls against gold standard truth datasets
  - Module written by [@tsnowlan](https://github.com/tsnowlan/)
- [**Long Ranger**](https://support.10xgenomics.com/genome-exome/software/pipelines/latest/what-is-long-ranger)
  - Works with data from the 10X Genomics Chromium. Performs sample demultiplexing, barcode processing, alignment, quality control, variant calling, phasing, and structural variant calling.
  - Module written by [@remiolsen](https://github.com/remiolsen/)
- [**miRTrace**](https://github.com/friedlanderlab/mirtrace)
  - A quality control software for small RNA sequencing data.
  - Module written by [@chuan-wang](https://github.com/chuan-wang/)

#### Module updates

- **BCFtools**
  - New plot showing SNP statistics versus quality of call from bcftools stats ([@MaxUlysse](https://github.com/MaxUlysse) and [@Rotholandus](https://github.com/Rotholandus))
- **BBMap**
  - Support added for BBDuk kmer-based adapter/contaminant filtering summary stats ([@boulund](https://github.com/boulund)
- **FastQC**
  - New read count plot, split into unique and duplicate reads if possible.
  - Help text added for all sections, mostly copied from the excellent FastQC help.
  - Sequence duplication plot rescaled
- **FastQ Screen**
  - Samples in large-sample-number plot are now sorted alphabetically ([@hassanfa](https://github.com/hassanfa)
- **MACS2**
  - Output is now more tolerant of missing data (no plot if no data)
- **Peddy**
  - Background samples now shown in ancestry PCA plot ([@roryk](https://github.com/roryk))
  - New plot showing sex checks versus het ratios, supporting unknowns ([@oyvinev](https://github.com/oyvinev))
- **Picard**
  - New submodule to handle `ValidateSamFile` reports ([@cpavanrun](https://github.com/cpavanrun))
  - WGSMetrics now add the mean and standard-deviation coverage to the general stats table (hidden) ([@cpavanrun](https://github.com/cpavanrun))
- **Preseq**
  - New config option to plot preseq plots with unique old coverage on the y axis instead of read count
  - Code refactoring by [@vladsaveliev](https://github.com/vladsaveliev)
- **QUAST**
  - Null values (`-`) in reports now handled properly. Bargraphs always shown despite varying thresholds. ([@vladsaveliev](https://github.com/vladsaveliev))
- **RNA-SeQC**
  - Don't create the report section for Gene Body Coverage if no data is given
- **Samtools**
  - Fixed edge case bug where MultiQC could crash if a sample had zero count coverage with idxstats.
  - Adds % proper pairs to general stats table
- **Skewer**
  - Read length plot rescaled
- **Tophat**
  - Fixed bug where some samples could be given a blank sample name ([@lparsons](https://github.com/lparsons))
- **VerifyBamID**
  - Change column header help text for contamination to match percentage output ([@chapmanb](https://github.com/chapmanb))

#### New MultiQC Features

- New config option `remove_sections` to skip specific report sections from modules
- Add `path_filters_exclude` to exclude certain files when running modules multiple times. You could previously only include certain files.
- New `exclude_*` keys for file search patterns
  - Have a subset of patterns to exclude otherwise detected files with, by filename or contents
- Command line options all now use mid-word hyphens (not a mix of hyphens and underscores)
  - Old underscore terms still maintained for backwards compatibility
- Flag `--view-tags` now works without requiring an "analysis directory".
- Removed Python dependency for `enum34` ([@boulund](https://github.com/boulund))
- Columns can be added to `General Stats` table for custom content/module.
- New `--ignore-symlinks` flag which will ignore symlinked directories and files.
- New `--no-megaqc-upload` flag which disables automatically uploading data to MegaQC

#### Bug Fixes

- Fix path*filters for top_modules/module_order configuration only selecting if \_all* globs match. It now filters searches that match _any_ glob.
- Empty sample names from cleaning are now no longer allowed
- Stop prepend_dirs set in the config from getting clobbered by an unpassed CLI option ([@tsnowlan](https://github.com/tsnowlan))
- Modules running multiple times now have multiple sets of columns in the General Statistics table again, instead of overwriting one another.
- Prevent tables from clobbering sorted row orders.
- Fix linegraph and scatter plots data conversion (sporadically the incorrect `ymax` was used to drop data points) ([@cpavanrun](https://github.com/cpavanrun))
- Adjusted behavior of ceiling and floor axis limits
- Adjusted multiple file search patterns to make them more specific
  - Prevents the wrong module from accidentally slurping up output from a different tool. By [@cpavanrun](https://github.com/cpavanrun) (see [PR #727](https://github.com/ewels/MultiQC/pull/727))
- Fixed broken report bar plots when `-p`/`--export-plots` was specified (see issue [#801](https://github.com/ewels/MultiQC/issues/801))

## [MultiQC v1.5](https://github.com/ewels/MultiQC/releases/tag/v1.5) - 2018-03-15

#### New Modules

- [**HiCPro**](https://github.com/nservant/HiC-Pro) - New module!
  - HiCPro: Quality controls and processing of Hi-C
  - Module written by [@nservant](https://github.com/nservant),
- [**DeDup**](http://www.github.com/apeltzer/DeDup) - New module!
  - DeDup: Improved Duplicate Removal for merged/collapsed reads in ancient DNA analysis
  - Module written by [@apeltzer](https://github.com/apeltzer),
- [**Clip&Merge**](http://github.com/apeltzer/ClipAndMerge) - New module!
  - Clip&Merge: Adapter clipping and read merging for ancient DNA analysis
  - Module written by [@apeltzer](https://github.com/apeltzer),

#### Module updates

- **bcl2fastq**
  - Catch `ZeroDivisionError` exceptions when there are 0 reads ([@aledj2](https://github.com/aledj2))
  - Add parsing of `TrimmedBases` and new General Stats column for % bases trimmed ([@matthdsm](https://github.com/matthdsm)).
- **BUSCO**
  - Fixed configuration bug that made all sample names become `'short'`
- **Custom Content**
  - Parsed tables now exported to `multiqc_data` files
- **Cutadapt**
  - Refactor parsing code to collect all length trimming plots
- **FastQC**
  - Fixed starting y-axis label for GC-content lineplot being incorrect.
- **HiCExplorer**
  - Updated to work with v2.0 release.
- **Homer**
  - Made parsing of `tagInfo.txt` file more resilient to variations in file format so that it works with new versions of Homer.
  - Kept order of chromosomes in coverage plot consistent.
- **Peddy**
  - Switch `Sex error` logic to `Correct sex` for better highlighting ([@aledj2](https://github.com/aledj2))
- **Picard**
  - Updated module and search patterns to recognise new output format from Picard version >= 2.16 and GATK output.
- **Qualimap BamQC**
  - Fixed bug where start of _Genome Fraction_ could have a step if target is 100% covered.
- **RNA-SeQC**
  - Added rRNA alignment stats to summary table [@Rolandde](https://github.com/Rolandde)
- **RSeqC**
  - Fixed read distribution plot by adding category for `other_intergenic` (thanks to [@moxgreen](https://github.com/moxgreen))
  - Fixed a dodgy plot title (Read GC content)
- **Supernova**
  - Added support for Supernova 2.0 reports. Fixed a TypeError bug when using txt reports only. Also a bug when parsing empty histogram files.

#### New MultiQC Features

- Invalid choices for `--module` or `--exclude` now list the available modules alphabetically.
- Linting now checks for presence in `config.module_order` and tags.

#### Bug Fixes

- Excluding modules now works in combination with using module tags.
- Fixed edge-case bug where certain combinations of `output_fn_name` and `data_dir_name` could trigger a crash
- Conditional formatting - values are now longer double-labelled
- Made config option `extra_series` work in scatter plots the same way that it works for line plots
- Locked the `matplotlib` version to `v2.1.0` and below
  - Due to [two](https://github.com/matplotlib/matplotlib/issues/10476) [bugs](https://github.com/matplotlib/matplotlib/issues/10784) that appeared in `v2.2.0` - will remove this constraint when there's a new release that works again.

## [MultiQC v1.4](https://github.com/ewels/MultiQC/releases/tag/v1.4) - 2018-01-11

A slightly earlier-than-expected release due to a new problem with dependency packages that is breaking MultiQC installations since 2018-01-11.

#### New Modules

- [**Sargasso**](http://statbio.github.io/Sargasso/)
  - Parses output from Sargasso - a tool to separate mixed-species RNA-seq reads according to their species of origin
  - Module written by [@hxin](https://github.com/hxin/)
- [**VerifyBAMID**](https://genome.sph.umich.edu/wiki/VerifyBamID)
  - Parses output from VerifyBAMID - a tool to detect contamination in BAM files.
  - Adds the `CHIPMIX` and `FREEMIX` columns to the general statistics table.
  - Module written by [@aledj2](https://github.com/aledj2/)

#### Module updates

- **MACS2**
  - Updated to work with output from older versions of MACS2 by [@avilella](https://github.com/avilella/)
- **Peddy**
  - Add het check plot to suggest potential contamination by [@aledj2](https://github.com/aledj2)
- **Picard**
  - Picard HsMetrics `HS_PENALTY` plot now has correct axis labels
  - InsertSizeMetrics switches commas for points if it can't convert floats. Should help some european users.
- **QoRTs**
  - Added support for new style of output generated in the v1.3.0 release
- **Qualimap**
  - New `Error rate` column in General Statistics table, added by [@Cashalow](https://github.com/Cashalow/)
    - Hidden by default - customise your MultiQC config to always show this column (see [docs](http://multiqc.info/docs/#hiding-columns))
- **QUAST**
  - New option to customise the default display of contig count and length (eg. `bp` instead of `Mbp`).
  - See [documentation](http://multiqc.info/docs/#quast). Written by [@ewels](https://github.com/ewels/) and [@Cashalow](https://github.com/Cashalow/)
- **RSeQC**
  - Removed normalisation in Junction Saturation plot. Now raw counts instead of % of total junctions.

#### New MultiQC Features

- Conditional formatting / highlighting of cell contents in tables
  - If you want to make values that match a criteria stand out more, you can now write custom rules and formatting instructions for tables.
  - For instructions, see [the documentation](http://multiqc.info/docs/#conditional-formatting)
- New `--lint` option which is strict about best-practices for writing new modules
  - Useful when writing new modules and code as it throws warnings
  - Currently only implemented for bar plots and a few other places. More linting coming soon...
- If MultiQC breaks and shows am error message, it now reports the filename of the last log it found
  - Hopefully this will help with debugging / finding dodgy input data

#### Bug Fixes

- Addressed new dependency error with conflicting package requirements
  - There was a conflict between the `networkx`, `colormath` and `spectra` releases.
  - I previously forced certain software versions to get around this, but `spectra` has now updated with the unfortunate effect of introducing a new dependency clash that halts installation.
- Fixed newly introduced bug where Custom Content MultiQC config file search patterns had been broken
- Updated pandoc command used in `--pdf` to work with new releases of Pandoc
- Made config `table_columns_visible` module name key matching case insensitive to make less frustrating

## [MultiQC v1.3](https://github.com/ewels/MultiQC/releases/tag/v1.3) - 2017-11-03

#### Breaking changes - custom search patterns

Only for users with custom search patterns for the `bowtie` or `star`: you will
need to update your config files - the `bowtie` search key is now `bowtie1`,
`star_genecounts` is now `star/genecounts`.

For users with custom modules - search patterns _must_ now conform to the search
pattern naming convention: `modulename` or `modulename/anything` (the search pattern
string beginning with the name of your module, anything you like after the first `/`).

#### New Modules

- [**10X Supernova**](https://support.10xgenomics.com/de-novo-assembly/software/overview/welcome)
  - Parses statistics from the _de-novo_ Supernova software.
  - Module written by [@remiolsen](https://github.com/remiolsen/)
- [**BBMap**](https://sourceforge.net/projects/bbmap/)
  - Plot metrics from a number of BBMap tools, a suite of DNA/RNA mapping tools and utilities
  - Module written by [@boulund](https://github.com/boulund/) and [@epruesse](https://github.com/epruesse/)
- [**deepTools**](https://github.com/fidelram/deepTools) - new module!
  - Parse text output from `bamPEFragmentSize`, `estimateReadFiltering`, `plotCoverage`, `plotEnrichment`, and `plotFingerprint`
  - Module written by [@dpryan79](https://github.com/dpryan79/)
- [**Homer Tag Directory**](http://homer.ucsd.edu/homer/ngs/tagDir.html) - new submodule!
  - Module written by [@rdali](https://github.com/rdali/)
- [**illumina InterOp**](http://illumina.github.io/interop/index.html)
  - Module to parse metrics from illumina sequencing runs and demultiplexing, generated by the InterOp package
  - Module written by [@matthdsm](https://github.com/matthdsm/)
- [**RSEM**](https://deweylab.github.io/RSEM/) - new module!
  - Parse `.cnt` file comming from rsem-calculate-expression and plot read repartitions (Unalignable, Unique, Multi ...)
  - Module written by [@noirot](https://github.com/noirot/)
- [**HiCExplorer**](https://github.com/maxplanck-ie/HiCExplorer)
  - New module to parse the log files of `hicBuildMatrix`.
  - Module written by [@joachimwolff](https://github.com/joachimwolff/)

#### Module updates

- **AfterQC**
  - Handle new output format where JSON summary key changed names.
- **bcl2fastq**
  - Clusters per sample plot now has tab where counts are categoried by lane.
- **GATK**
  - New submodule to handle Base Recalibrator stats, written by [@winni2k](https://github.com/winni2k/)
- **HiSAT2**
  - Fixed bug where plot title was incorrect if both SE and PE bargraphs were in one report
- **Picard HsMetrics**
  - Parsing code can now handle commas for decimal places
- **Preseq**
  - Updated odd file-search pattern that limited input files to 500kb
- **QoRTs**
  - Added new plots, new helptext and updated the module to produce a lot more output.
- **Qualimap BamQC**
  - Fixed edge-case bug where the refactored coverage plot code could raise an error from the `range` call.
- Documentation and link fixes for Slamdunk, GATK, bcl2fastq, Adapter Removal, FastQC and main docs
  - Many of these spotted and fixed by [@juliangehring](https://github.com/juliangehring/)
- Went through all modules and standardised plot titles
  - All plots should now have a title with the format _Module name: Plot name_

#### New MultiQC Features

- New MultiQC docker image
  - Ready to use docker image now available at <https://hub.docker.com/r/ewels/multiqc/> (200 MB)
  - Uses automated builds - pull `:latest` to get the development version, future releases will have stable tags.
  - Written by [@MaxUlysse](https://github.com/MaxUlysse/)
- New `module_order` config options allow modules to be run multiple times
  - Filters mean that a module can be run twice with different sets of files (eg. before and after trimming)
  - Custom module config parameters can be passed to module for each run
- File search refactored to only search for running modules
  - Makes search much faster when running with lots of files and limited modules
  - For example, if using `-m star` to only use the STAR module, all other file searches now skipped
- File search now warns if an unrecognised search type is given
- MultiQC now saves nearly all parsed data to a structured output file by default
  - See `multiqc_data/multiqc_data.json`
  - This can be turned off by setting `config.data_dump_file: false`
- Verbose logging when no log files found standardised. Less duplication in code and logs easier to read!
- New documentation section describing how to use MultiQC with Galaxy
- Using `shared_key: 'read_counts'` in table header configs now applies relevant defaults

#### Bug Fixes

- Installation problem caused by changes in upstream dependencies solved by stricter installation requirements
- Minor `default_dev` directory creation bug squashed
- Don't prepend the directory separator (`|`) to sample names with `-d` when there are no subdirs
- `yPlotLines` now works even if you don't set `width`

## [MultiQC v1.2](https://github.com/ewels/MultiQC/releases/tag/v1.2) - 2017-08-16

#### CodeFest 2017 Contributions

We had a fantastic group effort on MultiQC at the [2017 BOSC CodeFest](https://www.open-bio.org/wiki/Codefest_2017).
Many thanks to those involved!

#### New Modules

- [**AfterQC**](https://github.com/OpenGene/AfterQC) - New module!
  - Added parsing of the _AfterQC_ json file data, with a plot of filtered reads.
  - Work by [@raonyguimaraes](https://github.com/raonyguimaraes)
- [**bcl2fastq**](https://support.illumina.com/sequencing/sequencing_software/bcl2fastq-conversion-software.html)
  - bcl2fastq can be used to both demultiplex data and convert BCL files to FASTQ file formats for downstream analysis
  - New module parses JSON output from recent versions and summarises some key statistics from the demultiplexing process.
  - Work by [@iimog](https://github.com/iimog) (with a little help from [@tbooth](https://github.com/tbooth) and [@ewels](https://github.com/ewels))
- [**leeHom**](https://github.com/grenaud/leeHom)
  - leeHom is a program for the Bayesian reconstruction of ancient DNA
- [**VCFTools**](https://vcftools.github.io)
  - Added initial support for VCFTools `relatedness2`
  - Added support for VCFTools `TsTv-by-count` `TsTv-by-qual` `TsTv-summary`
  - Module written by [@mwhamgenomics](https://github.com/mwhamgenomics)

#### Module updates

- **FastQ Screen**
  - Gracefully handle missing data from very old FastQ Screen versions.
- **RNA-SeQC**
  - Add new transcript-associated reads plot.
- **Picard**
  - New submodule to handle output from `TargetedPcrMetrics`
- **Prokka**
  - Added parsing of the `# CRISPR arrays` data from Prokka when available ([@asetGem](https://github.com/asetGem))
- **Qualimap**
  - Some code refactoring to radically improve performance and run times, especially with high coverage datasets.
  - Fixed bug where _Cumulative coverage genome fraction_ plot could be truncated.

#### New MultiQC Features

- New module help text
  - Lots of additional help text was written to make MultiQC report plots easier to interpret.
  - Updated modules:
    - Bowtie
    - Bowtie 2
    - Prokka
    - Qualimap
    - SnpEff
  - Elite team of help-writers:
    - [@tabwalsh](https://github.com/tabwalsh)
    - [@ddesvillechabrol](https://github.com/tabwalsh)
    - [@asetGem](https://github.com/asetGem)
- New config option `section_comments` allows you to add custom comments above specific sections in the report
- New `--tags` and `--view_tags` command line options
  - Modules can now be given tags (keywords) and filtered by those. So running `--tags RNA` will only run MultiQC modules related to RNA analysis.
  - Work by [@Hammarn](https://github.com/Hammarn)
- Back-end configuration options to specify the order of table columns
  - Modules and user configs can set priorities for columns to customise where they are displayed
  - Work by [@tbooth](https://github.com/tbooth)
- Added framework for proper unit testing
  - Previous start on unit tests tidied up, new blank template and tests for the `clean_sample_name` functionality.
  - Added to Travis and Appveyor for continuous integration testing.
  - Work by [@tbooth](https://github.com/tbooth)
- Bug fixes and refactoring of report configuration saving / loading
  - Discovered and fixed a bug where a report config could only be loaded once
  - Work by [@DennisSchwartz](https://github.com/DennisSchwartz)
- Table column row headers (sample names) can now be numeric-only.
  - Work by [@iimog](https://github.com/iimog)
- Improved sample name cleaning functionality
  - Added option `regex_keep` to clean filenames by _keeping_ the matching part of a pattern
  - Work by [@robinandeer](https://github.com/robinandeer)
- Handle error when invalid regexes are given in reports
  - Now have a nice toast error warning you and the invalid regexes are highlighted
  - Previously this just crashed the whole report without any warning
  - Work by [@robinandeer](https://github.com/robinandeer)
- Command line option `--dirs-depth` now sets `-d` to `True` (so now works even if `-d` isn't also specified).
- New config option `config.data_dump_file` to export as much data as possible to `multiqc_data/multiqc_data.json`
- New code to send exported JSON data to a a web server
  - This is in preparation for the upcoming MegaQC project. Stay tuned!

#### Bug Fixes

- Specifying multiple config files with `-c`/`--config` now works as expected
  - Previously this would only read the last specified
- Fixed table rendering bug that affected Chrome v60 and IE7-11
  - Table cell background bars weren't showing up. Updated CSS to get around this rendering error.
- HTML ID cleanup now properly cleans strings so that they work with jQuery as expected.
- Made bar graph sample highlighting work properly again
- Config `custom_logo` paths can now be relative to the config file (or absolute as before)
- Report doesn't keep annoyingly telling you that toolbox changes haven't been applied
  - Now uses more subtle _toasts_ and only when you close the toolbox (not every click).
- Switching report toolbox options to regex mode now enables the _Apply_ button as it should.
- Sorting table columns with certain suffixes (eg. `13X`) no works properly (numerically)
- Fixed minor bug in line plot data smoothing (now works with unsorted keys)

---

## [MultiQC v1.1](https://github.com/ewels/MultiQC/releases/tag/v1.1) - 2017-07-18

#### New Modules

- [**BioBloom Tools**](https://github.com/bcgsc/biobloom)
  - Create Bloom filters for a given reference and then to categorize sequences
- [**Conpair**](https://github.com/nygenome/Conpair)
  - Concordance and contamination estimator for tumor–normal pairs
- [**Disambiguate**](https://github.com/AstraZeneca-NGS/disambiguate)
  - Bargraph displaying the percentage of reads aligning to two different reference genomes.
- [**Flexbar**](https://github.com/seqan/flexbar)
  - Flexbar is a tool for flexible barcode and adapter removal.
- [**HISAT2**](https://ccb.jhu.edu/software/hisat2/)
  - New module for the HISAT2 aligner.
  - Made possible by updates to HISAT2 logging by @infphilo (requires `--new-summary` HISAT2 flag).
- [**HOMER**](http://homer.ucsd.edu/homer/)
  - Support for summary statistics from the `findPeaks` tool.
- [**Jellyfish**](http://www.cbcb.umd.edu/software/jellyfish/)
  - Histograms to estimate library complexity and coverage from k-mer content.
  - Module written by @vezzi
- [**MACS2**](https://github.com/taoliu/MACS)
  - Summary of redundant rate from MACS2 peak calling.
- [**QoRTs**](http://hartleys.github.io/QoRTs/)
  - QoRTs is toolkit for analysis, QC and data management of RNA-Seq datasets.
- [**THetA2**](http://compbio.cs.brown.edu/projects/theta/)
  - THeTA2 _(Tumor Heterogeneity Analysis)_ estimates tumour purity and clonal / subclonal copy number.

#### Module updates

- **BCFtools**
  - Option to collapse complementary changes in substitutions plot, useful for non-strand specific experiments (thanks to @vladsaveliev)
- **Bismark**
  - M-Bias plots no longer show read 2 for single-end data.
- **Custom Content**
  - New option to print raw HTML content to the report.
- **FastQ Screen**
  - Fixed edge-case bug where many-sample plot broke if total number of reads was less than the subsample number.
  - Fixed incorrect logic of config option `fastqscreen_simpleplot` (thanks to @daler)
  - Organisms now alphabetically sorted in fancy plot so that order is nonrandom (thanks to @daler)
  - Fixed bug where `%No Hits` was missed in logs from recent versions of FastQ Screen.
- **HTSeq Counts**
  - Fixed but so that module still works when `--additional-attr` is specified in v0.8 HTSeq above (thanks to @nalcala)
- **Picard**
  - CollectInsertSize: Fixed bug that could make the General Statistics _Median Insert Size_ value incorrect.
  - Fixed error in sample name regex that left trailing `]` characters and was generally broken (thanks to @jyh1 for spotting this)
- **Preseq**
  - Improved plots display (thanks to @vladsaveliev)
- **Qualimap**
  - Only calculate bases over target coverage for values in General Statistics. Should give a speed increase for very high coverage datasets.
- **QUAST**
  - Module is now compatible with runs from [MetaQUAST](http://quast.sourceforge.net/metaquast) (thanks to @vladsaveliev)
- **RSeQC**
  - Changed default order of sections
  - Added config option to reorder and hide module report sections

#### New MultiQC features

- If a report already exists, execution is no longer halted.
  - `_1` is appended to the filename, iterating if this also exists.
  - `-f`/`--force` still overwrites existing reports as before
  - Feature written by [@Hammarn](https://github.com/Hammarn)
- New ability to run modules multiple times in a single report
  - Each run can be given different configuration options, including filters for input files
  - For example, have FastQC after trimming as well as FastQC before trimming.
  - See the relevant [documentation](http://multiqc.info/docs/#order-of-modules) for more instructions.
- New option to customise the order of report _sections_
  - This is in addition / alternative to changing the order of module execution
  - Allows one module to have sections in multiple places (eg. Custom Content)
- Tables have new column options `floor`, `ceiling` and `minRange`.
- Reports show warning if JavaScript is disabled
- Config option `custom_logo` now works with file paths relative to config file directory and cwd.

#### Bug Fixes

- Table headers now sort columns again after scrolling the table
- Fixed buggy table header tooltips
- Base `clean_s_name` function now strips excess whitespace.
- Line graphs don't smooth lines if not needed (number of points < maximum number allowed)
- PDF output now respects custom output directory.

---

## [MultiQC v1.0](https://github.com/ewels/MultiQC/releases/tag/v1.0) - 2017-05-17

Version 1.0! This release has been a long time coming and brings with it some fairly
major improvements in speed, report filesize and report performance. There's also
a bunch of new modules, more options, features and a whole lot of bug fixes.

The version number is being bumped up to 1.0 for a couple of reasons:

1. MultiQC is now _(hopefully)_ relatively stable. A number of facilities and users
   are now using it in a production setting and it's published. It feels like it
   probably deserves v1 status now somehow.
2. This update brings some fairly major changes which will break backwards
   compatibility for plugins. As such, semantic versioning suggests a change in
   major version number.

### Breaking Changes

For most people, you shouldn't have any problems upgrading. There are two
scenarios where you may need to make changes with this update:

#### 1. You have custom file search patterns

Search patterns have been flattened and may no longer have arbitrary depth.
For example, you may need to change the following:

```yaml
fastqc:
  data:
    fn: "fastqc_data.txt"
  zip:
    fn: "*_fastqc.zip"
```

to this:

```yaml
fastqc/data:
  fn: "fastqc_data.txt"
fastqc/zip:
  fn: "*_fastqc.zip"
```

See the [documentation](http://multiqc.info/docs/#step-1-find-log-files) for instructions on how to write the new file search syntax.

See [`search_patterns.yaml`](multiqc/utils/search_patterns.yaml) for the new module search keys
and more examples.

#### 2. You have custom plugins / modules / external code

To see what changes need to applied to your custom plugin code, please see the [MultiQC docs](http://multiqc.info/docs/#v1.0-updates).

#### New Modules

- [**Adapter Removal**](https://github.com/mikkelschubert/adapterremoval)
  - AdapterRemoval v2 - rapid adapter trimming, identification, and read merging
- [**BUSCO**](http://busco.ezlab.org/)
  - New module for the `BUSCO v2` tool, used for assessing genome assembly and annotation completeness.
- [**Cluster Flow**](http://clusterflow.io)
  - Cluster Flow is a workflow tool for bioinformatics pipelines. The new module parses executed tool commands.
- [**RNA-SeQC**](http://archive.broadinstitute.org/cancer/cga/rna-seqc)
  - New module to parse output from RNA-SeQC, a java program which computes a series
    of quality control metrics for RNA-seq data.
- [**goleft indexcov**](https://github.com/brentp/goleft/tree/master/indexcov)
  - [goleft indexcov](https://github.com/brentp/goleft/tree/master/indexcov) uses the PED and ROC
    data files to create diagnostic plots of coverage per sample, helping to identify sample gender and coverage issues.
  - Thanks to @chapmanb and @brentp
- [**SortMeRNA**](http://bioinfo.lifl.fr/RNA/sortmerna/)
  - New module for `SortMeRNA`, commonly used for removing rRNA contamination from datasets.
  - Written by @bschiffthaler

#### Module updates

- **Bcftools**
  - Fixed bug with display of indels when only one sample
- **Cutadapt**
  - Now takes the filename if the sample name is `-` (stdin). Thanks to @tdido
- **FastQC**
  - Data for the Sequence content plot can now be downloaded from reports as a JSON file.
- **FastQ Screen**
  - Rewritten plotting method for high sample numbers plot (~ > 20 samples)
  - Now shows counts for single-species hits and bins all multi-species hits
  - Allows plot to show proper percentage view for each sample, much easier to interpret.
- **HTSeq**
  - Fix bug where header lines caused module to crash
- **Picard**
  - New `RrbsSummaryMetrics` Submodule!
  - New `WgsMetrics` Submodule!
  - `CollectGcBiasMetrics` module now prints summary statistics to `multiqc_data` if found. Thanks to @ahvigil
- **Preseq**
  - Now trims the x axis to the point that meets 90% of `min(unique molecules)`.
    Hopefully prevents ridiculous x axes without sacrificing too much useful information.
  - Allows to show estimated depth of coverage instead of less informative molecule counts
    (see [details](http://multiqc.info/docs/#preseq)).
  - Plots dots with externally calculated real read counts (see [details](http://multiqc.info/docs/#preseq)).
- **Qualimap**
  - RNASeq Transcript Profile now has correct axis units. Thanks to @roryk
  - BamQC module now doesn't crash if reports don't have genome gc distributions
- **RSeQC**
  - Fixed Python3 error in Junction Saturation code
  - Fixed JS error for Junction Saturation that made the single-sample combined plot only show _All Junctions_

#### Core MultiQC updates

- Change in module structure and import statements (see [details](http://multiqc.info/docs/#v1.0-updates)).
- Module file search has been rewritten (see above changes to configs)
  - Significant improvement in search speed (test dataset runs in approximately half the time)
  - More options for modules to find their logs, eg. filename and contents matching regexes (see the [docs](http://multiqc.info/docs/#step-1-find-log-files))
- Report plot data is now compressed, significantly reducing report filesizes.
- New `--ignore-samples` option to skip samples based on parsed sample name
  - Alternative to filtering by input filename, which doesn't always work
  - Also can use config vars `sample_names_ignore` (glob patterns) and `sample_names_ignore_re` (regex patterns).
- New `--sample-names` command line option to give file with alternative sample names
  - Allows one-click batch renaming in reports
- New `--cl_config` option to supply MultiQC config YAML directly on the command line.
- New config option to change numeric multiplier in General Stats
  - For example, if reports have few reads, can show `Thousands of Reads` instead of `Millions of Reads`
  - Set config options `read_count_multiplier`, `read_count_prefix` and `read_count_desc`
- Config options `decimalPoint_format` and `thousandsSep_format` now apply to tables as well as plots
  - By default, thosands will now be separated with a space and `.` used for decimal places.
- Tables now have a maximum-height by default and scroll within this.
  - Speeds up report rendering in the web browser and makes report less stupidly long with lots of samples
  - Button beneath table toggles full length if you want a zoomed-out view
  - Refactored and removed previous code to make the table header "float"
  - Set `config.collapse_tables` to `False` to disable table maximum-heights
- Bar graphs and heatmaps can now be zoomed in on
  - Interactive plots sometimes hide labels due to lack of space. These can now be zoomed in on to see specific samples in more detail.
- Report plots now load sequentially instead of all at once
  - Prevents the browser from locking up when large reports load
- Report plot and section HTML IDs are now sanitised and checked for duplicates
- New template available (called _sections_) which has faster loading
  - Only shows results from one module at a time
  - Makes big reports load in the browser much more quickly, but requires more clicking
  - Try it out by specifying `-t sections`
- Module sections tidied and refactored
  - New helper function `self.add_section()`
  - Sections hidden in nav if no title (no more need for the hacky `self.intro +=`)
  - Content broken into `description`, `help` and `plot`, with automatic formatting
  - Empty module sections are now skipped in reports. No need to check if a plot function returns `None`!
  - Changes should be backwards-compatible
- Report plot data export code refactored
  - Now doesn't export hidden samples (uses HighCharts [export-csv](https://github.com/highcharts/export-csv) plugin)
- Handle error when `git` isn't installed on the system.
- Refactored colouring of table cells
  - Was previously done in the browser using [chroma.js](http://gka.github.io/chroma.js/)
  - Now done at report generation time using the [spectra](https://pypi.python.org/pypi/spectra) package
  - Should helpfully speed up report rendering time in the web browser, especially for large reports
- Docs updates (thanks to @varemo)
- Previously hidden log file `.multiqc.log` renamed to `multiqc.log` in `multiqc_data`
- Added option to load MultiQC config file from a path specified in the environment variable `MULTIQC_CONFIG_PATH`
- New table configuration options
  - `sortRows: False` prevents table rows from being sorted alphabetically
  - `col1_header` allows the default first column header to be changed from "Sample Name"
- Tables no longer show _Configure Columns_ and _Plot_ buttons if they only have a single column
- Custom content updates
  - New `custom_content`/`order` config option to specify order of Custom Content sections
  - Tables now use the header for the first column instead of always having `Sample Name`
  - JSON + YAML tables now remember order of table columns
  - Many minor bugfixes
- Line graphs and scatter graphs axis limits
  - If limits are specified, data exceeding this is no longer saved in report
  - Visually identical, but can make report file sizes considerable smaller in some cases
- Creating multiple plots without a config dict now works (previously just gave grey boxes in report)
- All changes are now tested on a Windows system, using [AppVeyor](https://ci.appveyor.com/project/ewels/multiqc/)
- Fixed rare error where some reports could get empty General Statistics tables when no data present.
- Fixed minor bug where config option `force: true` didn't work. Now you don't have to always specify `-f`!

---

## [MultiQC v0.9](https://github.com/ewels/MultiQC/releases/tag/v0.9) - 2016-12-21

A major new feature is released in v0.9 - support for _custom content_. This means
that MultiQC can now easily include output from custom scripts within reports without
the need for a new module or plugin. For more information, please see the
[MultiQC documentation](http://multiqc.info/docs/#custom-content).

#### New Modules

- [**HTSeq**](http://www-huber.embl.de/HTSeq/doc/count.html)
  - New module for the `htseq-count` tool, often used in RNA-seq analysis.
- [**Prokka**](http://www.vicbioinformatics.com/software.prokka.shtml)
  - Prokka is a software tool for the rapid annotation of prokaryotic genomes.
- [**Slamdunk**](http://t-neumann.github.io/slamdunk/)
  - Slamdunk is a software tool to analyze SLAMSeq data.
- [**Peddy**](https://github.com/brentp/peddy)
  - Peddy calculates genotype :: pedigree correspondence checks, ancestry checks and sex checks using VCF files.

#### Module updates

- **Cutadapt**
  - Fixed bug in General Stats table number for old versions of cutadapt (pre v1.7)
  - Added support for _really_ old cutadapt logs (eg. v.1.2)
- **FastQC**
  - New plot showing total overrepresented sequence percentages.
  - New option to parse a file containing a theoretical GC curve to display in the background.
    - Human & Mouse Genome / Transcriptome curves bundled, or make your own using
      [fastqcTheoreticalGC](https://github.com/mikelove/fastqcTheoreticalGC). See the
      [MultiQC docs](http://multiqc.info/docs/#fastqc) for more information.
- **featureCounts**
  - Added parsing checks and catch failures for when non-featureCounts files are picked up by accident
- **GATK**
  - Fixed logger error in VariantEval module.
- **Picard**
  - Fixed missing sample overwriting bug in `RnaSeqMetrics`
  - New feature to customise coverage shown from `HsMetrics` in General Statistics table
    see the [docs](http://multiqc.info/docs/#picard) for info).
  - Fixed compatibility problem with output from `CollectMultipleMetrics` for `CollectAlignmentSummaryMetrics`
- **Preseq**
  - Module now recognises output from `c_curve` mode.
- **RSeQC**
  - Made the gene body coverage plot show the percentage view by default
  - Made gene body coverage properly handle sample names
- **Samtools**
  - New module to show duplicate stats from `rmdup` logs
  - Fixed a couple of niggles in the idxstats plot
- **SnpEff**
  - Fixed swapped axis labels in the Variant Quality plot
- **STAR**
  - Fixed crash when there are 0 unmapped reads.
  - Sample name now taken from the directory name if no file prefix found.
- **Qualimap BamQC**
  - Add a line for pre-calculated reference genome GC content
  - Plot cumulative coverage for values above 50x, align with the coverage histogram.
  - New ability to customise coverage thresholds shown in General Statistics table
    (see the [docs](http://multiqc.info/docs/#qualimap) for info).

#### Core MultiQC updates

- Support for _custom content_ (see top of release notes).
- New ninja report tool: make scatter plots of any two table columns!
- Plot data now saved in `multiqc_data` when 'flat' image plots are created
  - Allows you easily re-plot the data (eg. in Excel) for further downstream investigation
- Added _'Apply'_ button to Highlight / Rename / Hide.
  - These tools can become slow with large reports. This means that you can enter several
    things without having to wait for the report to replot each change.
- Report heatmaps can now be sorted by highlight
- New config options `decimalPoint_format` and `thousandsSep_format`
  - Allows you to change the default `1 234.56` number formatting for plots.
- New config option `top_modules` allows you to specify modules that should come at the top of the report
- Fixed bar plot bug where missing categories could shift data between samples
- Report title now printed in the side navigation
- Missing plot IDs added for easier plot exporting
- Stopped giving warnings about skipping directories (now a debug message)
- Added warnings in report about missing functionality for flat plots (exporting and toolbox)
- Export button has contextual text for images / data
- Fixed a bug where user config files were loaded twice
- Fixed bug where module order was random if `--module` or `--exclude` was used.
- Refactored code so that the order of modules can be changed in the user config
- Beefed up code + docs in scatter plots back end and multiple bar plots.
- Fixed a few back end nasties for Tables
  - Shared-key columns are no longer forced to share colour schemes
  - Fixed bug in lambda modified values when format string breaks
  - Supplying just data with no header information now works as advertised
- Improvements to back end code for bar plots
  - New `tt_decimals` and `tt_suffix` options for bar plots
  - Bar plots now support `yCeiling`, `yFloor` and `yMinRange`, as with line plots.
  - New option `hide_zero_cats:False` to force legends to be shown even when all data is 0
- General Stats _Showing x of y_ columns count is fixed on page load.
- Big code whitespace cleanup

---

## [MultiQC v0.8](https://github.com/ewels/MultiQC/releases/tag/v0.8) - 2016-09-26

#### New Modules

- [**GATK**](https://software.broadinstitute.org/gatk/)
  - Added support for VariantEval reports, only parsing a little of the information
    in there so far, but it's a start.
  - Module originally written by @robinandeer at the [OBF Codefest](https://www.open-bio.org/wiki/Codefest_2016),
    finished off by @ewels
- [**Bcftools**](https://samtools.github.io/bcftools/)
- [**QUAST**](http://quast.bioinf.spbau.ru/)
  - QUAST is a tool for assessing de novo assemblies against reference genomes.

#### Module updates

- **Bismark** now supports reports from `bam2nuc`, giving Cytosine coverage in General Stats.
- **Bowtie1**
  - Updated to try to find bowtie command before log, handle multiple logs in one file. Same as bowtie2.
- **FastQC**
  - Sample pass/warn/fail lists now display properly even with large numbers of samples
  - Sequence content heatmap display is better with many samples
- **Kallisto**
  - Now supports logs from SE data.
- **Picard**
  - `BaseDistributionByCycle` - new submodule! Written by @mlusignan
  - `RnaSeqMetrics` - new submodule! This one by @ewels ;)
  - `AlignmentSummaryMetrics` - another new submodule!
  - Fixed truncated files crash bug for Python 3 _(#306)_
- **Qualimap RNASeqQC**
  - Fixed parsing bug affecting counts in _Genomic Origin_ plot.
  - Module now works with European style thousand separators (`1.234,56` instead of `1,234.56`)
- **RSeQC**
  - `infer_experiment` - new submodule! Written by @Hammarn
- **Samtools**
  - `stats` submodule now has separate bar graph showing alignment scores
  - `flagstat` - new submodule! Written by @HLWiencko
  - `idxstats` - new submodule! This one by @ewels again

#### Core MultiQC updates

- New `--export`/`-p` option to generate static images plot in `multiqc_plots` (`.png`, `.svg` and `.pdf`)
  - Configurable with `export_plots`, `plots_dir_name` and `export_plot_formats` config options
  - `--flat` option no longer saves plots in `multiqc_data/multiqc_plots`
- New `--comment`/`-b` flag to add a comment to the top of reports.
- New `--dirs-depth`/`-dd` flag to specify how many directories to prepend with `--dirs`/`-d`
  - Specifying a postive number will take that many directories from the end of the path
  - A negative number will take directories from the start of the path.
- Directory paths now appended before cleaning, so `fn_clean_exts` will now affect these names.
- New `custom_logo` attributes to add your own logo to reports.
- New `report_header_info` config option to add arbitrary information to the top of reports.
- New `--pdf` option to create a PDF report
  - Depends on [Pandoc](http://pandoc.org) being installed and is in a beta-stage currently.
  - Note that specifying this will make MultiQC use the `simple` template, giving a HTML report with
    much reduced functionality.
- New `fn_clean_sample_names` config option to turn off sample name cleaning
  - This will print the full filename for samples. Less pretty reports and rows
    on the General Statistics table won't line up, but can prevent overwriting.
- Table header defaults can now be set easily
- General Statistics table now hidden if empty.
- Some new defaults in the sample name cleaning
- Updated the `simple` template.
  - Now has no toolbox or nav, no JavaScript and is better suited for printing / PDFs.
  - New `config.simple_output` config flag so code knows when we're trying to avoid JS.
- Fixed some bugs with config settings (eg. template) being overwritten.
- NFS log file deletion bug fixed by @brainstorm (#265)
- Fixed bug in `--ignore` behaviour with directory names.
- Fixed nasty bug in beeswarm dot plots where sample names were mixed up (#278)
- Beeswarm header text is now more informative (sample count with more info on a tooltip)
- Beeswarm plots now work when reports have > 1000 samples
- Fixed some buggy behaviour in saving / loading report highlighting + renaming configs (#354)

Many thanks to those at the [OpenBio Codefest 2016](https://www.open-bio.org/wiki/Codefest_2016)
who worked on MultiQC projects.

---

## [MultiQC v0.7](https://github.com/ewels/MultiQC/releases/tag/v0.7) - 2016-07-04

#### Module updates

- [**Kallisto**](https://pachterlab.github.io/kallisto/) - new module!
- **Picard**
  - Code refactored to make maintenance and additions easier.
  - Big update to `HsMetrics` parsing - more results shown in report, new plots (by @lpantano)
  - Updated `InsertSizeMetrics` to understand logs generated by `CollectMultipleMetrics` (#215)
  - Newlines in picard output. Fixed by @dakl
- **Samtools**
  - Code refactored
  - Rewrote the `samtools stats` code to display more stats in report with a beeswarm plot.
- **Qualimap**
  - Rewritten to use latest methods and fix bugs.
  - Added _Percentage Aligned_ column to general stats for `BamQC` module.
  - Extra table thresholds added by @avilella (hidden by default)
- **General Statistics**
  - Some tweaks to the display defaults (FastQC, Bismark, Qualimap, SnpEff)
  - Now possible to skip the General Statistics section of the report with `--exclude general_stats`
- **Cutadapt** module updated to recognise logs from old versions of cutadapt (<= v1.6)
- **Trimmomatic**
  - Now handles `,` decimal places in percentage values.
  - Can cope with line breaks in log files (see issue #212)
- **FastQC** refactored
  - Now skips zip files if the sample name has already been found. Speeds up MultiQC execution.
  - Code cleaned up. Parsing and data-structures standardised.
  - New popovers on Pass / Warn / Fail status bars showing sample names. Fast highlighting and hiding.
  - New column in General Stats (hidden by default) showing percentage of FastQC modules that failed.
- **SnpEff**
  - Search pattern now more generic, should match reports from others.
  - _Counts by Effect_ plot removed (had hundreds of categories, was fairly unusable).
  - `KeyError` bug fixed.
- **Samblaster** now gets sample name from `ID` instead of `SM` (@dakl)
- **Bowtie 2**
  - Now parses overall alignment rate as intended.
  - Now depends on even less log contents to work with more inputs.
- **MethylQA** now handles variable spacing in logs
- **featureCounts** now splits columns on tabs instead of whitespace, can handle filenames with spaces

#### Core MultiQC updates

- **Galaxy**: MultiQC now available in Galax! Work by @devengineson / @yvanlebras / @cmonjeau
  - See it in the [Galaxy Toolshed](https://toolshed.g2.bx.psu.edu/view/engineson/multiqc/)
- **Heatmap**: New plot type!
- **Scatter Plot**: New plot type!
- **Download raw data** behind plots in reports! Available in the Export toolbox.
  - Choose from tab-separated, comma-separated and the complete JSON.
- **Table columns can be hidden** on page load (shown through _Configure Columns_)
  - Defaults are configurable using the `table_columns_visible` config option.
- **Beeswarm plot**: Added missing rename / highlight / hiding functionality.
- New `-l` / `--file-list` option: specify a file containing a **list of files** to search.
- **Updated HighCharts** to v4.2.5. Added option to export to JPEG.
- Can now **cancel execution** with a single `ctrl+c` rather than having to button mash
- More granular control of **skipping files** during scan (filename, dirname, path matching)
  - Fixed `--exclude` so that it works with directories as well as files
- **New _Clear_ button** in toolbox to bulk remove highlighting / renaming / hiding filters.
- Improved documentation about behaviour for large sample numbers.
- Handle YAML parsing errors for the config file more gracefully
- Removed empty columns from tables again
- Fixed bug in changing module search patterns, reported by @lweasel
- Added timeout parameter to version check to prevent hang on systems with long defaults
- Fixed table display bug in Firefox
- Fixed bug related to order in which config files are loaded
- Fixed bug that broke the _"Show only"_ toolbox feature with multiple names.
- Numerous other small bugs.

---

## [MultiQC v0.6](https://github.com/ewels/MultiQC/releases/tag/v0.6) - 2016-04-29

#### Module updates

- New [Salmon](http://combine-lab.github.io/salmon/) module.
- New [Trimmomatic](http://www.usadellab.org/cms/?page=trimmomatic) module.
- New [Bamtools stats](https://github.com/pezmaster31/bamtools) module.
- New beeswarm plot type. General Stats table replaced with this when many samples in report.
- New RSeQC module: Actually a suite of 8 new modules supporting various outputs from RSeQC
- Rewrote bowtie2 module: Now better at parsing logs and tries to scrape input from wrapper logs.
- Made cutadapt show counts by default instead of obs/exp
- Added percentage view to Picard insert size plot

#### Core MultiQC updates

- Dynamic plots now update their labels properly when changing datasets and to percentages
- Config files now loaded from working directory if present
- Started new docs describing how each module works
- Refactored featureCounts module. Now handles summaries describing multiple samples.
- Stopped using so many hidden files. `.multiqc.log` now called `multiqc.log`
- New `-c`/`--config` command line option to specify a MultiQC configuration file
- Can now load run-specific config files called `multiqc_config.yaml` in working directory
- Large code refactoring - moved plotting code out of `BaseModule` and into new `multiqc.plots` submodules
- Generalised code used to generate the General Stats table so that it can be used by modules
- Removed interactive report tour, replaced with a link to a youtube tutorial
- Made it possible to permanently hide the blue welcome message for all future reports
- New option to smooth data for line plots. Avoids mega-huge plots. Applied to SnpEff, RSeQC, Picard.

Bugfixes:

- Qualimap handles infinity symbol (thanks @chapmanb )
- Made SnpEff less fussy about required fields for making plots
- UTF-8 file paths handled properly in Py2.7+
- Extending two config variables wasn't working. Now fixed.
- Dragging the height bar of plots now works again.
- Plots now properly change y axis limits and labels when changing datasets
- Flat plots now have correct path in `default_dev` template

---

## [MultiQC v0.5](https://github.com/ewels/MultiQC/releases/tag/v0.5) - 2016-03-29

#### Module updates

- New [Skewer](https://github.com/relipmoc/skewer) module, written by @dakl
- New [Samblaster](https://github.com/GregoryFaust/samblaster) module, written by @dakl
- New [Samtools stats](http://www.htslib.org/) module, written by @lpantano
- New [HiCUP](http://www.bioinformatics.babraham.ac.uk/projects/hicup/) module
- New [SnpEff](http://snpeff.sourceforge.net/) module
- New [methylQA](http://methylqa.sourceforge.net/) module

#### Core MultiQC updates

- New "Flat" image plots, rendered at run time with MatPlotLib
  - By default, will use image plots if > 50 samples (set in config as `plots_flat_numseries`)
  - Means that _very_ large numbers of samples can be viewed in reports. _eg._ single cell data.
  - Templates can now specify their own plotting functions
  - Use `--flat` and `--interactive` to override this behaviour
- MultiQC added to `bioconda` (with help from @dakl)
- New plugin hook: `config_loaded`
- Plugins can now add new command line options (thanks to @robinandeer)
- Changed default data directory name from `multiqc_report_data` to `multiqc_data`
- Removed support for depreciated MultiQC_OSXApp
- Updated logging so that a verbose `multiqc_data/.multiqc.log` file is always written
- Now logs more stuff in verbose mode - command used, user configs and so on.
- Added a call to multiqc.info to check for new versions. Disable with config `no_version_check`
- Removed general stats manual row sorting.
- Made filename matching use glob unix style filename match patterns
- Everything (including the data directory) is now created in a temporary directory and moved when MultiQC is complete.
- A handful of performance updates for large analysis directories

---

## [MultiQC v0.4](https://github.com/ewels/MultiQC/releases/tag/v0.4) - 2016-02-16

- New `multiqc_sources.txt` which identifies the paths used to collect all report data for each sample
- Export parsed data as tab-delimited text, `JSON` or `YAML` using the new `-k`/`--data-format` command line option
- Updated HighCharts from `v4.2.2` to `v4.2.3`, fixes tooltip hover bug.
- Nicer export button. Now tied to the export toolbox, hopefully more intuitive.
- FastQC: Per base sequence content heatmap can now be clicked to show line graph for single sample
- FastQC: No longer show adapter contamination datasets with <= 0.1% contamination.
- Picard: Added support for `CollectOxoGMetrics` reports.
- Changed command line option `--name` to `--filename`
- `--name` also used for filename if `--filename` not specified.
- Hide samples toolbox now has switch to _show only_ matching samples
- New regex help box with examples added to report
- New button to copy general stats table to the clipboard
- General Stats table 'floating' header now sorts properly when scrolling
- Bugfix: MultiQC default_dev template now copies module assets properly
- Bufgix: General Stats table floating header now resizes properly when page width changes

---

## [MultiQC v0.3.2](https://github.com/ewels/MultiQC/releases/tag/v0.3.2) - 2016-02-08

- All modules now load their log file search parameters from a config
  file, allowing you to overwrite them using your user config file
  - This is useful if your analysis pipeline renames program outputs
- New Picard (sub)modules - Insert Size, GC Bias & HsMetrics
- New Qualimap (sub)module - RNA-Seq QC
- Made Picard MarkDups show percent by default instead of counts
- Added M-Bias plot to Bismark
- New option to stream report HTML to `stdout`
- Files can now be specified as well as directories
- New options to specify whether the parsed data directory should be created
  - command line flags: `--data` / `--no-data`
  - config option name: `make_data_dir`
- Fixed bug with incorrect path to installation dir config YAML file
- New toolbox drawer for bulk-exporting graph images
- Report side navigation can now be hidden to maximise horizontal space
- Mobile styling improved for narrow screen
- More vibrant colours in the general stats table
- General stats table numbers now left aligned
- Settings now saved and loaded to named localstorage locations
  - Simplified interface - no longer global / single report saving
  - Removed static file config. Solves JS error, no-one was doing this
    since we have standalone reports anyway.
- Added support for Python 3.5
- Fixed bug with module specific CSS / JS includes in some templates
- Made the 'ignore files' config use unix style file pattern matching
- Fixed some bugs in the FastQ Screen module
- Fixed some bugs in the FastQC module
- Fixed occasional general stats table bug
- Table sorting on sample names now works after renaming
- Bismark module restructure
  - Each report type now handled independently (alignment / dedup / meth extraction)
  - M-Bias plot now shows R1 and R2
- FastQC GC content plot now has option for counts or percentages
  - Allows comparison between samples with very different read counts
- Bugfix for reports javascript
  - Caused by updated to remotely loaded HighCharts export script
  - Export script now bundled with multiqc, so does not depend on internet connection
  - Other JS errors fixed in this work
- Bugfix for older FastQC reports - handle old style sequence dup data
- Bugfix for varying Tophat alignment report formats
- Bugfix for Qualimap RNA Seq reports with paired end data

---

## [MultiQC v0.3.1](https://github.com/ewels/MultiQC/releases/tag/v0.3.1) - 2015-11-04

- Hotfix patch to fix broken FastQC module (wasn't finding `.zip` files properly)
- General Stats table colours now flat. Should improve browser speed.
- Empty rows now hidden if appear due to column removal in general stats
- FastQC Kmer plot removed until we have something better to show.

---

## [MultiQC v0.3](https://github.com/ewels/MultiQC/releases/tag/v0.3) - 2015-11-04

- Lots of lovely new documentation!
- Child templates - easily customise specific parts of the default report template
- Plugin hooks - allow other tools to execute custom code during MultiQC execution
- New Preseq module
- New design for general statistics table (snazzy new background bars)
- Further development of toolbox
  - New button to clear all filters
  - Warnings when samples are hidden, plus empty plots and table cols are hidden
  - Active toolbar tab buttons are highlighted
- Lots of refactoring by @moonso to please the Pythonic gods
  - Switched to click instead of argparse to handle command line arguments
  - Code generally conforms to best practices better now.
- Now able to supply multiple directories to search for reports
- Logging output improved (now controlled by `-q` and `-v` for quiet and verbose)
- More HTML output dealt with by the base module, less left to the modules
  - Module introduction text
  - General statistics table now much easier to add to (new helper functions)
- Images, CSS and Javascript now included in HTML, meaning that there is a single
  report file to make sharing easier
- More accessible scrolling in the report - styled scrollbars and 'to top' button.
- Modules and templates now use setuptools entry points, facilitating plugins
  by other packages. Allows niche extensions whilst keeping the core codebase clean.
- The general stats table now has a sticky header row when scrolling, thanks to
  some new javascript wizardry...
- General stats columns can have a _shared key_ which allows common colour schemes
  and data ranges. For instance, all columns describing a read count will now share
  their scale across modules.
- General stats columns can be hidden and reordered with a new modal window.
- Plotting code refactored, reports with many samples (>50 by default) don't
  automatically render to avoid freezing the browser.
- Plots with highlighted and renamed samples now honour this when exporting to
  different file types.

---

## [MultiQC v0.2](https://github.com/ewels/MultiQC/releases/tag/v0.2) - 2015-09-18

- Code restructuring for nearly all modules. Common base module
  functions now handle many more functions (plots, config, file import)
  - See the [contributing notes](https://github.com/ewels/MultiQC/blob/master/CONTRIBUTING.md)
    for instructions on how to use these new helpers to make your own module
- New report toolbox - sample highlighting, renaming, hiding
  - Config is autosaved by default, can also export to a file for sharing
  - Interactive tour to help users find their way around
- New Tophat, Bowtie 2 and QualiMap modules
  - Thanks to @guillermo-carrasco for the QualiMap module
- Bowtie module now works
- New command line parameter `-d` prefixes sample names with the directory that
  they were found in. Allows duplicate filenames without being overwritten.
- Introduction walkthrough helps show what can be done in the report
- Now compatible with both Python 2 and Python 3
- Software version number now printed on command line properly, and in reports.
- Bugfix: FastQC doesn't break when only one report found
- Bugfix: FastQC seq content heatmap highlighting
- Many, many small bugfixes

---

## [MultiQC v0.1](https://github.com/ewels/MultiQC/releases/tag/v0.1) - 2015-09-01

- The first public release of MultiQC, after a month of development. Basic
  structure in place and modules for FastQC, FastQ Screen, Cutadapt, Bismark,
  STAR, Bowtie, Subread featureCounts and Picard MarkDuplicates. Approaching
  stability, though still under fairly heavy development.<|MERGE_RESOLUTION|>--- conflicted
+++ resolved
@@ -15,29 +15,16 @@
 
 #### New Modules
 
-<<<<<<< HEAD
-* [**Lima**](https://github.com/PacificBiosciences/barcoding)
-  * The PacBio Barcode Demultiplexer
-* [**HOPS**](https://www.github.com/rhubler/HOPS)
-  * Post-alignment ancient DNA analysis tool for MALT
-* [**PURPLE**](https://github.com/hartwigmedical/hmftools/tree/master/purity-ploidy-estimator)
-  * A purity, ploidy and copy number estimator for whole genome tumor data
-* [**Pychopper**](https://github.com/nanoporetech/pychopper)
-  * Identify, orient and trim full length Nanopore cDNA reads
-* [**qc3C**](https://github.com/cerebis/qc3C)
-  * Reference-free QC of Hi-C sequencing data
-* [**Sentieon**](https://www.sentieon.com/products/)
-  * Submodules added to catch Picard-based QC metrics files
-=======
 - [**Bustools**](https://bustools.github.io/)
   - Tools for working with BUS files
+- [**Lima**](https://github.com/PacificBiosciences/barcoding)
+  - The PacBio Barcode Demultiplexer
 - [**Pangolin**](https://github.com/cov-lineages/pangolin)
   - Added MultiQC support for Pangolin, the tool that determines SARS-CoV-2 lineages
 - [**VEP**](https://www.ensembl.org/info/docs/tools/vep/index.html)
   - Added MultiQC module to add summary statistics of Ensembl VEP annotations.
 
 #### Module updates
->>>>>>> 696c1ce8
 
 - **bcl2fastq**
   - Added sample name cleaning so that prepending directories with the `-d` flag works properly.
