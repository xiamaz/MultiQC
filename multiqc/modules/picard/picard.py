--- conflicted
+++ resolved
@@ -11,13 +11,10 @@
 # Import the Picard submodules
 from . import AlignmentSummaryMetrics
 from . import BaseDistributionByCycleMetrics
-<<<<<<< HEAD
 from . import CollectIlluminaBasecallingMetrics
 from . import CollectIlluminaLaneMetrics
+from . import CrosscheckFingerprints
 from . import ExtractIlluminaBarcodes
-=======
-from . import CrosscheckFingerprints
->>>>>>> 9c8aafaa
 from . import GcBiasMetrics
 from . import HsMetrics
 from . import InsertSizeMetrics
@@ -30,8 +27,8 @@
 from . import RnaSeqMetrics
 from . import RrbsSummaryMetrics
 from . import TargetedPcrMetrics
+from . import ValidateSamFile
 from . import VariantCallingMetrics
-from . import ValidateSamFile
 from . import WgsMetrics
 
 
@@ -139,7 +136,9 @@
 
         n["CollectIlluminaBasecallingMetrics"] = CollectIlluminaBasecallingMetrics.parse_reports(self)
         if n["CollectIlluminaBasecallingMetrics"] > 0:
-            log.info("Found {} CollectIlluminaBasecallingMetrics reports".format(n["CollectIlluminaBasecallingMetrics"]))
+            log.info(
+                "Found {} CollectIlluminaBasecallingMetrics reports".format(n["CollectIlluminaBasecallingMetrics"])
+            )
 
         n["CollectIlluminaLaneMetrics"] = CollectIlluminaLaneMetrics.parse_reports(self)
         if n["CollectIlluminaLaneMetrics"] > 0:
